import { createPageUrl } from '../../utils/createPageUrl.js';
import { MAPPED_KEYWORDS } from '../seo/keywordMappings.js';
import {
  Calculator as CalculatorIcon,
  Home,
  Coins,
  PiggyBank,
  FileText,
  Briefcase,
  LineChart,
  Zap,
  Users,
  CreditCard,
  Wallet,
} from 'lucide-react';

<<<<<<< HEAD
=======
const MAPPED_KEYWORDS = {
  'Loan Comparison Calculator': [
    'loan comparison calculator',
    'personal loan comparison calculator',
  ],
  'Loan Repayment Calculator': [
    'loan repayment calculator',
    'loan calculator',
    'personal loan calculator',
    'calculate loan payment',
    'loan payment calculator',
    'calculate loan',
    'loan',
    'loan payment',
    'loan payoff calculator',
    'loan payment schedule calculator',
    'loan calculator with extra payments',
    'loan repayment',
    'loan calculator monthly payments',
  ],
  'Mortgage Affordability Calculator': [
    'mortgage affordability calculator',
    'how much mortgage can i afford',
    'mortgage affordability',
  ],
  'Mortgage Calculator': [
    'mortgage calculator',
    'mortgage calculator uk',
    'mortgage loan calculator',
    'mortgage payment calculator',
    'home loan calculator',
    'home mortgage calculator',
    'mortgage',
    'mortgage calculator monthly payments',
    'mortgage interest calculator',
    'mortgage interest',
    'calculate mortgage payment',
    'home loan',
    'loan mortgage calculator',
  ],
  'Mortgage Comparison Calculator': ['mortgage comparison calculator', 'compare mortgage rates'],
  'Mortgage Repayment Calculator': [
    'mortgage repayment calculator',
    'home loan repayment calculator',
  ],
  'Net Income UK Calculator': ['net income uk calculator'],
  'Net Worth Calculator': ['net worth calculator', 'how to calculate net worth'],
  'NI Calculator': ['ni calculator', 'national insurance calculator'],
  'Overtime & Bonus Calculator': ['overtime and bonus calculator'],
  'Overtime Pay Calculator': ['overtime pay calculator'],
  'Overtime Rate Calculator': ['overtime rate calculator'],
  'PAYE Calculator': ['paye calculator'],
  'Pension Calculator': [
    'pension calculator',
    'uk pension calculator',
    'private pension calculator',
    'state pension calculator',
    'workplace pension calculator',
  ],
  'Pension Contribution Calculator': [
    'pension contribution calculator',
    'pension contributions calculator',
    'contribution calculator',
  ],
  'Personal Loan Calculator': ['personal loan calculator', 'best personal loan calculator'],
  'Pro Rata Salary Calculator': ['pro rata salary calculator'],
  'Property Flipping Calculator': [
    'property flipping calculator',
    'flip calculator',
    'property renovation calculator',
  ],
  'Property Tax Calculator': [
    'property tax calculator',
    'uk property tax calculator',
    'property tax rates uk',
  ],
  'Redundancy Pay Calculator': ['redundancy pay calculator'],
  'Remortgage Calculator': ['remortgage calculator'],
  'Rental Income Calculator': ['rental income calculator', 'rental income tax calculator'],
  'Rental Yield Calculator': ['rental yield calculator', 'rental yield'],
  'Rent to Buy Calculator': ['rent to buy calculator', 'rent to buy scheme calculator'],
  'Rent vs Buy Calculator': ['rent vs buy calculator', 'rent or buy calculator'],
  'Retirement Calculator': [
    'retirement calculator',
    'retirement income calculator',
    'retirement planning calculator',
  ],
  'Retirement Savings Calculator': ['retirement savings calculator'],
  'Reverse Mortgage Calculator': [
    'reverse mortgage calculator',
    'equity release calculator',
    'lifetime mortgage calculator',
  ],
  'Rule of 72 Calculator': ['rule of 72 calculator'],
  'Salary Calculator': [
    'salary calculator',
    'gross salary calculator',
    'monthly salary calculator',
    'annual salary calculator',
    'yearly salary calculator',
    'hourly salary calculator',
    'weekly salary calculator',
    'daily salary calculator',
  ],
  'Salary Increase Calculator': ['salary increase calculator'],
  'Salary Sacrifice Calculator': ['salary sacrifice calculator'],
  'Savings Goal Calculator': [
    'savings goal calculator',
    'savings calculator',
    'savings planner',
    'savings',
  ],
  'Severance Pay Calculator': ['severance pay calculator'],
  'Simple Interest Calculator': ['simple interest calculator', 'simple interest'],
  'Stamp Duty Calculator': [
    'stamp duty calculator',
    'stamp duty rates',
    'stamp duty',
    'stamp duty land tax calculator',
    'sdlt calculator',
  ],
  'Statutory Maternity Pay Calculator': ['statutory maternity pay calculator', 'smp calculator'],
  'Statutory Sick Pay Calculator': ['statutory sick pay calculator', 'ssp calculator'],
  'Student Loan Calculator': ['student loan calculator'],
  'Student Loan Repayment Calculator': ['student loan repayment calculator'],
  'Subscription Cost Calculator': ['subscription cost calculator'],
  'Take-Home Pay Calculator': [
    'take home pay calculator',
    'salary take home pay calculator',
    'take home pay',
    'salary after tax calculator',
    'after tax income calculator',
    'take home pay calculator 2024',
    'salary take home',
    'calculate take home pay',
  ],
  'Tax After Tax Calculator': ['tax after tax calculator'],
  'Tax and NI Calculator': ['tax and ni calculator', 'tax and national insurance calculator'],
  'Travel Budget Calculator': ['travel budget calculator'],
  'VAT Calculator': ['vat calculator', 'vat reverse charge calculator'],
  'Wedding Budget Calculator': ['wedding budget calculator'],
};

>>>>>>> 6c957ba7
const toSlug = (value = '') =>
  value
    .toLowerCase()
    .replace(/[^a-z0-9]+/g, '-')
    .replace(/^-+|-+$/g, '');

const createCalculatorEntry = (name, pageName, description, keywords = [], options = {}) => {
  const baseKeywords = [...(MAPPED_KEYWORDS[name] || []), ...keywords];
  const entry = {
    name,
    pageName,
    description,
    icon: options.icon || CalculatorIcon,
    status: options.status || 'active',
    tags: Array.isArray(options.tags) ? options.tags : [],
    keywords: baseKeywords,
    url: options.url || createPageUrl(pageName),
  };

  if (options.page) {
    entry.page = options.page;
  }

  return entry;
};

const rawCategories = [
  {
    name: 'Mortgages & Property',
    description:
      'Planning tools for buyers, landlords, and homeowners managing property decisions.',
    icon: Home,
    calculators: [
      createCalculatorEntry(
        'Mortgage Repayment Calculator',
        'MortgageRepaymentCalculator',
        'Use our UK mortgage repayment calculator to plan your mortgage allocation, test repayment scenarios, and understand how overpayments change the mortgage repayment schedule.',
        MAPPED_KEYWORDS['Mortgage Repayment Calculator']
      ),
      createCalculatorEntry(
        'Mortgage Comparison Calculator',
        'MortgageComparisonCalculator',
        'Use our UK mortgage comparison calculator to compare mortgage rates, view repayments side by side, and see the total cost of two mortgage deals before you decide.',
        MAPPED_KEYWORDS['Mortgage Comparison Calculator']
      ),
      createCalculatorEntry(
        'Mortgage Affordability Calculator',
        'MortgageAffordabilityCalculator',
        'Use our UK mortgage affordability calculator to see how much mortgage you can afford, balance mortgage affordability against debts, and plan your deposit strategy.',
        MAPPED_KEYWORDS['Mortgage Affordability Calculator']
      ),
      createCalculatorEntry(
        'Mortgage Calculator',
        'MortgageCalculator',
        'Use our UK mortgage calculator to estimate monthly repayments, total interest, and amortisation schedule. Plan your home loan with confidence.',
        MAPPED_KEYWORDS['Mortgage Calculator']
      ),
      createCalculatorEntry(
        'Remortgage Calculator',
        'RemortgageCalculator',
        'Compare remortgage deals and estimate potential monthly and lifetime savings.',
        MAPPED_KEYWORDS['Remortgage Calculator'],
        {
          url: '/calculators/remortgage-calculator',
          page: 'calculators/remortgage-calculator',
        }
      ),
      createCalculatorEntry(
        'Stamp Duty Calculator',
        'StampDutyCalculator',
        'Work out stamp duty obligations for first homes, second homes, and investment properties.',
        MAPPED_KEYWORDS['Stamp Duty Calculator'],
        {
          url: '/calculators/sdlt-calculator',
          page: 'calculators/sdlt-calculator',
        }
      ),
      createCalculatorEntry(
        'Rental Yield Calculator',
        'RentalYieldCalculator',
        'Calculate gross and net rental yields to benchmark investment properties.',
        MAPPED_KEYWORDS['Rental Yield Calculator'],
        {
          url: '/calculators/rental-yield-calculator',
          page: 'calculators/rental-yield-calculator',
        }
      ),
      createCalculatorEntry(
        'Property Flipping Calculator',
        'PropertyFlippingCalculator',
        'Forecast purchase costs, renovation spend, holding costs, and projected sale profit for UK property flips.',
        MAPPED_KEYWORDS['Property Flipping Calculator'],
        {
          url: '/calculators/property-flipping-calculator',
          page: 'calculators/property-flipping-calculator',
        }
      ),
      createCalculatorEntry(
        'Buy-to-Let Profit Calculator',
        'BuyToLetProfitCalculator',
        'Assess rental income, costs, and yields for prospective buy-to-let investments.'
      ),
      createCalculatorEntry(
        'Help to Buy Equity Loan Calculator',
        'HelpToBuyEquityLoanCalculator',
        'Project repayments and equity share changes for Help to Buy equity loans.'
      ),
      createCalculatorEntry(
        'First-Time Buyer Affordability Calculator',
        'FirstTimeBuyerAffordabilityCalculator',
        'Check how much you can borrow and the deposit needed as a first-time buyer.'
      ),
      createCalculatorEntry(
        'Down Payment Calculator',
        'DownPaymentCalculator',
        'Plan your house deposit by combining savings contributions, investment growth, and moving costs.'
      ),
      createCalculatorEntry(
        'Shared Ownership Rent Calculator',
        'SharedOwnershipRentCalculator',
        'Calculate rent, mortgage, and service charge costs for shared ownership homes.'
      ),
      createCalculatorEntry(
        'Mortgage Overpayment Impact Calculator',
        'MortgageOverpaymentImpactCalculator',
        'Evaluate how regular or one-off overpayments shorten your mortgage term.'
      ),
      createCalculatorEntry(
        'Rent to Buy Calculator',
        'RentToBuyCalculator',
        'Project rent credits, deposit growth, and completion affordability for UK rent to buy agreements.',
        MAPPED_KEYWORDS['Rent to Buy Calculator'],
        {
          url: '/calculators/rent-to-buy-calculator',
          page: 'calculators/rent-to-buy-calculator',
        }
      ),
      createCalculatorEntry(
        'Rent vs Buy Calculator',
        'RentVsBuyCalculator',
        'Compare lifetime renting versus owning costs including deposits, mortgages, and opportunity cost.',
        MAPPED_KEYWORDS['Rent vs Buy Calculator'],
        {
          url: '/calculators/rent-vs-buy-calculator',
          page: 'calculators/rent-vs-buy-calculator',
        }
      ),
      createCalculatorEntry(
        'House Price Growth Forecast Calculator',
        'HousePriceGrowthForecastCalculator',
        'Forecast potential property value changes using historic growth trends.'
      ),
      createCalculatorEntry(
        'Landlord Yield Calculator',
        'LandlordYieldCalculator',
        'Calculate gross and net rental yields to benchmark investment properties.'
      ),
      createCalculatorEntry(
        'BRRRR Calculator',
        'BrrrrCalculator',
        'Plan buy, refurbish, rent, refinance strategies with UK rental and refinance assumptions.'
      ),
      createCalculatorEntry(
        'Buy-to-Let Mortgage Calculator',
        'BuyToLetMortgageCalculator',
        'Check rent coverage, deposit requirements, and stress tests for buy-to-let mortgages.'
      ),
      createCalculatorEntry(
        'Equity Release Estimator',
        'EquityReleaseEstimator',
        'Estimate how much tax-free cash could be unlocked with equity release plans.'
      ),
      createCalculatorEntry(
        'Reverse Mortgage Calculator',
        'ReverseMortgageCalculator',
        'Estimate tax-free equity release, interest roll-up, and remaining property value under lifetime mortgage plans.',
        MAPPED_KEYWORDS['Reverse Mortgage Calculator'],
        {
          url: '/calculators/reverse-mortgage-calculator',
          page: 'calculators/reverse-mortgage-calculator',
        }
      ),
      createCalculatorEntry(
        'Home Equity Loan Calculator',
        'HomeEquityLoanCalculator',
        'Estimate how much equity you can release, net cash after fees, and repayment costs for a HELOC or further advance.'
      ),
    ],
  },
  {
    name: 'Tax & Income',
    description:
      'Understand deductions, take-home pay, and tax liabilities on every type of income.',
    icon: Coins,
    calculators: [
      createCalculatorEntry(
        'Net Income UK Calculator',
        'NetIncomeUKCalculator',
        'Use our UK net income calculator to reveal take-home pay, compare scenarios, and see how tax and NI deductions change your paycheque.',
        MAPPED_KEYWORDS['Net Income UK Calculator']
      ),
      createCalculatorEntry(
        'NI Calculator',
        'NationalInsuranceCalculator',
        'Use our UK National Insurance calculator to estimate NI contributions, understand NI rates, and see the impact on your take-home pay.',
        MAPPED_KEYWORDS['NI Calculator']
      ),
      createCalculatorEntry(
        'PAYE Calculator',
        'PAYECalculator',
        'Estimate PAYE deductions and net pay for salaried employees.',
        MAPPED_KEYWORDS['PAYE Calculator']
      ),
      createCalculatorEntry(
        'Salary Calculator',
        'SalaryCalculator',
        'Estimate your gross and net pay based on your annual salary.',
        MAPPED_KEYWORDS['Salary Calculator'],
        {
          url: '/calculators/salary-calculator',
          page: 'calculators/salary-calculator',
        }
      ),
      createCalculatorEntry(
        'Take-Home Pay Calculator',
        'TakeHomePayCalculator',
        'Understand the impact of pension, benefits, and salary sacrifice on take-home pay.',
        MAPPED_KEYWORDS['Take-Home Pay Calculator']
      ),
      createCalculatorEntry(
        'Tax and NI Calculator',
        'TaxAndNICalculator',
        'Calculate take-home pay after income tax and national insurance in the UK.',
        MAPPED_KEYWORDS['Tax and NI Calculator']
      ),
      createCalculatorEntry(
        'Tax After Tax Calculator',
        'TaxAfterTaxCalculator',
        'Calculate take-home pay after income tax and national insurance in the UK.',
        MAPPED_KEYWORDS['Tax After Tax Calculator']
      ),
      createCalculatorEntry(
        'Salary Sacrifice Calculator',
        'SalarySacrificeCalculator',
        'Model tax savings and employer contributions when using salary sacrifice for pensions.',
        MAPPED_KEYWORDS['Salary Sacrifice Calculator'],
        {
          url: '/calculators/salary-sacrifice-calculator',
          page: 'calculators/salary-sacrifice-calculator',
        }
      ),
      createCalculatorEntry(
        'Salary Increase Calculator',
        'SalaryIncreaseCalculator',
        'Calculate the impact of a salary increase on your take-home pay.',
        MAPPED_KEYWORDS['Salary Increase Calculator']
      ),
      createCalculatorEntry(
        'Pro Rata Salary Calculator',
        'ProRataSalaryCalculator',
        'Calculate a pro rata salary based on full-time equivalent earnings and working hours.',
        MAPPED_KEYWORDS['Pro Rata Salary Calculator']
      ),
      createCalculatorEntry(
        'Redundancy Pay Calculator',
        'RedundancyPayCalculator',
        'Estimate statutory redundancy pay based on age, length of service, and weekly pay.',
        MAPPED_KEYWORDS['Redundancy Pay Calculator'],
        {
          url: '/calculators/redundancy-pay-calculator',
          page: 'calculators/redundancy-pay-calculator',
        }
      ),
      createCalculatorEntry(
        'Severance Pay Calculator',
        'SeverancePayCalculator',
        'Estimate severance pay, including notice period, statutory redundancy, and other entitlements.',
        MAPPED_KEYWORDS['Severance Pay Calculator'],
        {
          url: '/calculators/severance-pay-calculator',
          page: 'calculators/severance-pay-calculator',
        }
      ),
      createCalculatorEntry(
        'Dividend Tax Calculator',
        'DividendTaxCalculator',
        'Project dividend tax liabilities across different income bands and allowances.'
      ),
      createCalculatorEntry(
        'Effective Tax Rate Calculator',
        'EffectiveTaxRateCalculator',
        'Combine income tax, National Insurance, and other payroll deductions to see your true average tax rate.'
      ),
      createCalculatorEntry(
        'Capital Gains Tax Calculator',
        'CapitalGainsTaxCalculator',
        'Estimate capital gains tax due on property, shares, and other investments.'
      ),
      createCalculatorEntry(
        'Inheritance Tax Calculator',
        'InheritanceTaxCalculator',
        'Project UK inheritance tax liability using nil-rate bands, residence allowances, and charitable gifts.'
      ),
      createCalculatorEntry(
        'Self Assessment Calculator',
        'SelfAssessmentCalculator',
        'Estimate self assessment tax bills, payments on account, and deadlines for UK taxpayers.',
        MAPPED_KEYWORDS['Self Assessment Calculator'],
        {
          url: '/calculators/self-assessment-calculator',
          page: 'calculators/self-assessment-calculator',
        }
      ),
      createCalculatorEntry(
        'Self Assessment Payment Planner',
        'SelfAssessmentPaymentPlanner',
        'Plan payments on account and balancing payments for the self assessment tax return.'
      ),
      createCalculatorEntry(
        'Student Loan Repayment Calculator',
        'StudentLoanRepaymentCalculator',
        'Forecast student loan repayments across different plan types and salary scenarios.',
        MAPPED_KEYWORDS['Student Loan Repayment Calculator'],
        {
          url: '/calculators/student-loan-repayment-calculator',
          page: 'calculators/student-loan-repayment-calculator',
        }
      ),
      createCalculatorEntry(
        'Income Tax Calculator',
        'IncomeTaxCalculator',
        'Estimate Income Tax, National Insurance, pension deductions, and Student Loan plan 2 repayments for UK taxpayers.'
      ),
      createCalculatorEntry(
        'Property Tax Calculator',
        'PropertyTaxCalculator',
        'Estimate UK property tax (SDLT) for home movers, second homes, and non-UK resident surcharges.',
        MAPPED_KEYWORDS['Property Tax Calculator'],
        {
          url: '/calculators/property-tax-calculator',
          page: 'calculators/property-tax-calculator',
        }
      ),
      createCalculatorEntry(
        'Gross to Net Calculator',
        'GrossToNetCalculator',
        'Convert gross salary into net pay after Income Tax, National Insurance, pension, and student loan deductions.'
      ),
      createCalculatorEntry(
        'Overtime Pay Calculator',
        'OvertimePayCalculator',
        'Calculate additional earnings from overtime hours at multiple pay rates.',
        MAPPED_KEYWORDS['Overtime Pay Calculator']
      ),
      createCalculatorEntry(
        'Overtime Rate Calculator',
        'OvertimeRateCalculator',
        'Calculate additional earnings from overtime hours at multiple pay rates.',
        MAPPED_KEYWORDS['Overtime Rate Calculator']
      ),
      createCalculatorEntry(
        'Overtime & Bonus Calculator',
        'OvertimeBonusCalculator',
        'Calculate additional earnings from overtime hours and bonuses.',
        MAPPED_KEYWORDS['Overtime & Bonus Calculator']
      ),
      createCalculatorEntry(
        'Holiday Pay Calculator',
        'HolidayPayCalculator',
        'Estimate statutory holiday pay for salaried and irregular-hours staff using average pay rules.'
      ),
      createCalculatorEntry(
        'Bonus Tax Calculator',
        'BonusTaxCalculator',
        'Estimate tax on one-off bonuses and see the net amount paid to you.'
      ),
      createCalculatorEntry(
        'Hourly to Annual Salary Calculator',
        'HourlyToAnnualSalaryCalculator',
        'Convert hourly pay into annual, monthly, weekly, and daily earnings including overtime.'
      ),
      createCalculatorEntry(
        'Off-Payroll IR35 Calculator',
        'OffPayrollIR35Calculator',
        'Compare inside vs outside IR35 take-home pay after tax and fees.'
      ),
      createCalculatorEntry(
        'Pension Salary Sacrifice Impact Calculator',
        'PensionSalarySacrificeImpactCalculator',
        'Model tax savings and employer contributions when using salary sacrifice for pensions.'
      ),
      createCalculatorEntry(
        'Tax Code Checker Calculator',
        'TaxCodeCheckerCalculator',
        'Decode tax codes and estimate whether you are paying the right amount of PAYE.'
      ),
    ],
  },
  {
    name: 'Retirement & Pensions',
    description: 'Plan retirement ages, pension withdrawals, and contribution strategies.',
    icon: FileText,
    calculators: [
      createCalculatorEntry(
        'Pension Calculator',
        'PensionCalculator',
        'Project future pension values using contribution levels and investment returns.',
        MAPPED_KEYWORDS['Pension Calculator']
      ),
      createCalculatorEntry(
        'Pension Contribution Calculator',
        'PensionContributionCalculator',
        'Find the contribution level that maximises employer match and tax relief.',
        MAPPED_KEYWORDS['Pension Contribution Calculator']
      ),
      createCalculatorEntry(
        'Retirement Calculator',
        'RetirementCalculator',
        'Work out the pension pot and investments needed to meet your desired retirement income in the UK.',
        MAPPED_KEYWORDS['Retirement Calculator'],
        {
          url: '/calculators/retirement-calculator',
          page: 'calculators/retirement-calculator',
        }
      ),
      createCalculatorEntry(
        'Retirement Savings Calculator',
        'RetirementSavingsCalculator',
        'Project pension contributions, employer match, and investment growth towards your retirement savings goal.',
        MAPPED_KEYWORDS['Retirement Savings Calculator'],
        {
          url: '/calculators/retirement-savings-calculator',
          page: 'calculators/retirement-savings-calculator',
        }
      ),
      createCalculatorEntry(
        'Pension Growth Forecast Calculator',
        'PensionGrowthForecastCalculator',
        'Project future pension values using contribution levels and investment returns.'
      ),
      createCalculatorEntry(
        'Retirement Age Planner',
        'RetirementAgePlanner',
        'Work out the age you can retire based on savings, pensions, and lifestyle costs.'
      ),
      createCalculatorEntry(
        'Pension Drawdown Simulator',
        'PensionDrawdownSimulator',
        'Model pension drawdown withdrawals against market performance assumptions.'
      ),
      createCalculatorEntry(
        'Lifetime Allowance Checker',
        'LifetimeAllowanceChecker',
        'Estimate how close you are to the pension lifetime allowance and potential tax.'
      ),
      createCalculatorEntry(
        'State Pension Forecast Calculator',
        'StatePensionForecastCalculator',
        'Forecast state pension income based on qualifying years and deferral choices.'
      ),
      createCalculatorEntry(
        'Pension Contribution Optimiser',
        'PensionContributionOptimiser',
        'Find the contribution level that maximises employer match and tax relief.'
      ),
      createCalculatorEntry(
        'Workplace Pension Auto-Enrolment Calculator',
        'WorkplacePensionAutoEnrolmentCalculator',
        'Review contributions and employer duties for auto-enrolment schemes.'
      ),
      createCalculatorEntry(
        'Early Retirement Gap Calculator',
        'EarlyRetirementGapCalculator',
        'Identify savings shortfalls when aiming for early retirement goals.'
      ),
      createCalculatorEntry(
        'Defined Benefit Pension Calculator',
        'DefinedBenefitPensionCalculator',
        'Estimate retirement income from defined benefit pension arrangements.'
      ),
      createCalculatorEntry(
        'Annuity Calculator',
        'AnnuityCalculator',
        'Compare level annuity payouts and total income using UK annuity rates.'
      ),
      createCalculatorEntry(
        'Annuity Income Estimator',
        'AnnuityIncomeEstimator',
        'Estimate guaranteed income levels available through lifetime annuities.'
      ),
      createCalculatorEntry(
        'Retirement Budget Planner',
        'RetirementBudgetPlanner',
        'Build a sustainable spending plan for retirement years.'
      ),
      createCalculatorEntry(
        'Pension Carry Forward Calculator',
        'PensionCarryForwardCalculator',
        'Calculate unused pension allowance you can carry forward from previous years.'
      ),
    ],
  },
  {
    name: 'Savings & Investments',
    description: 'Track growth, optimise allowances, and compare investment strategies.',
    icon: PiggyBank,
    calculators: [
      createCalculatorEntry(
        'Compound Interest Calculator',
        'CompoundInterestCalculator',
        'Visualise how regular contributions and compounding grow your savings.'
      ),
      createCalculatorEntry(
        'Savings Goal Calculator',
        'SavingsGoalCalculator',
        'Set savings goals and monitor progress against monthly contributions.',
        MAPPED_KEYWORDS['Savings Goal Calculator'],
        {
          url: '/calculators/savings-goal-calculator',
          page: 'calculators/savings-goal-calculator',
        }
      ),
      createCalculatorEntry(
        'Savings Calculator',
        'SavingsCalculator',
        'Plan savings growth with monthly contributions, compound interest, and inflation assumptions.',
        MAPPED_KEYWORDS['Savings Calculator'],
        {
          url: '/calculators/savings-calculator',
          page: 'calculators/savings-calculator',
        }
      ),
      createCalculatorEntry(
        'Simple Interest Calculator',
        'SimpleInterestCalculator',
        'Calculate simple interest earned on savings or charged on loans over a set period.',
        MAPPED_KEYWORDS['Simple Interest Calculator']
      ),
      createCalculatorEntry(
        'Rule of 72 Calculator',
        'RuleOf72Calculator',
        'Estimate how long it takes for an investment to double using the Rule of 72.',
        MAPPED_KEYWORDS['Rule of 72 Calculator'],
        {
          url: '/calculators/rule-of-72-calculator',
          page: 'calculators/rule-of-72-calculator',
        }
      ),
      createCalculatorEntry(
        'ROI Calculator',
        'RoiCalculator',
        'Analyse return on investment, annualised returns, and income yield for UK investments.',
        MAPPED_KEYWORDS['ROI Calculator'],
        {
          url: '/calculators/roi-calculator',
          page: 'calculators/roi-calculator',
        }
      ),
      createCalculatorEntry(
        'ISA Allowance Planner',
        'ISAAllowancePlanner',
        'Plan ISA deposits across cash, stocks and shares, and lifetime ISA allowances.'
      ),
      createCalculatorEntry(
        'Savings Goal Tracker',
        'SavingsGoalTracker',
        'Set savings goals and monitor progress against monthly contributions.'
      ),
      createCalculatorEntry(
        'Future Value Calculator',
        'FutureValueCalculator',
        'Project how lump sums and regular contributions grow with compound interest over time.'
      ),
      createCalculatorEntry(
        'Investment Calculator',
        'InvestmentCalculator',
        'Model investment growth with regular contributions, annual increases, and different compounding frequencies.'
      ),
      createCalculatorEntry(
        'Investment Portfolio Rebalancer',
        'InvestmentPortfolioRebalancer',
        'Check how to rebalance your portfolio to match target asset allocations.'
      ),
      createCalculatorEntry(
        'Lump Sum Growth Calculator',
        'LumpSumGrowthCalculator',
        'Project the future value of one-off investments under different returns.'
      ),
      createCalculatorEntry(
        'Regular Savings Growth Calculator',
        'RegularSavingsGrowthCalculator',
        'Forecast outcomes for ongoing savings plans with monthly contributions.'
      ),
      createCalculatorEntry(
        'Dividend Reinvestment Calculator',
        'DividendReinvestmentCalculator',
        'See how reinvesting dividends accelerates long-term portfolio growth.'
      ),
      createCalculatorEntry(
        'ISA Calculator',
        'IsaCalculator',
        'Track ISA contributions, project tax-free growth, and factor in Lifetime ISA bonuses.'
      ),
      createCalculatorEntry(
        'FIRE Calculator',
        'FireCalculator',
        'Map your financial independence number, projected portfolio growth, and retirement timeline.'
      ),
      createCalculatorEntry(
        'Investment Fee Impact Calculator',
        'InvestmentFeeImpactCalculator',
        'Measure how platform and fund fees reduce long-term investment returns.'
      ),
      createCalculatorEntry(
        'Savings vs Mortgage Overpayment Calculator',
        'SavingsVsMortgageOverpaymentCalculator',
        'Compare returns from saving cash versus overpaying a mortgage.'
      ),
      createCalculatorEntry(
        'Lifetime ISA Bonus Calculator',
        'LifetimeISABonusCalculator',
        'Estimate government bonuses and withdrawal scenarios for lifetime ISAs.'
      ),
      createCalculatorEntry(
        'High Interest Account Comparison Calculator',
        'HighInterestAccountComparisonCalculator',
        'Compare rates and projected returns across high-interest savings accounts.'
      ),
    ],
  },
  {
    name: 'Debt & Loans',
    description: 'Plan repayments, understand borrowing costs, and accelerate debt freedom.',
    icon: CreditCard,
    calculators: [
      createCalculatorEntry(
        'Loan Repayment Calculator',
        'LoanRepaymentCalculator',
        'Use the UK loan repayment calculator to model monthly payments, total interest, and payoff dates. Add extra payments to see how quickly you can clear personal, car, or consolidation loans.',
        MAPPED_KEYWORDS['Loan Repayment Calculator']
      ),
      createCalculatorEntry(
        'Loan Comparison Calculator',
        'LoanComparisonCalculator',
        'Use the loan comparison calculator to weigh two UK personal loans side-by-side. Compare monthly repayments, total interest, APR-style costs, and fees before you apply.',
        MAPPED_KEYWORDS['Loan Comparison Calculator']
      ),
      createCalculatorEntry(
        'Personal Loan Calculator',
        'PersonalLoanCalculator',
        'Estimate monthly payments, total interest, and payoff time for personal loans.',
        MAPPED_KEYWORDS['Personal Loan Calculator']
      ),
      createCalculatorEntry(
        'Student Loan Calculator',
        'StudentLoanCalculator',
        'Forecast student loan repayments across different plan types and salary scenarios.',
        MAPPED_KEYWORDS['Student Loan Calculator']
      ),
      createCalculatorEntry(
        'Loan Repayment Schedule Calculator',
        'LoanRepaymentScheduleCalculator',
        'Generate amortisation schedules for personal, car, or secured loans.'
      ),
      createCalculatorEntry(
        'Average Daily Balance Calculator',
        'AverageDailyBalanceCalculator',
        'Estimate credit card finance charges using the average daily balance method.'
      ),
      createCalculatorEntry(
        'Amortisation Calculator',
        'AmortizationCalculator',
        'Model monthly repayments and track interest versus principal across the loan term.'
      ),
      createCalculatorEntry(
        'Credit Card Payoff Planner',
        'CreditCardPayoffPlanner',
        'Build a plan to clear credit card balances faster with targeted payments.'
      ),
      createCalculatorEntry(
        'Credit Card Repayment Calculator',
        'CreditCardRepaymentCalculator',
        'Estimate payoff time, total interest, and monthly payments for credit card balances.'
      ),
      createCalculatorEntry(
        'Debt Snowball Calculator',
        'DebtSnowballCalculator',
        'Prioritise smaller balances first and track progress with the snowball method.'
      ),
      createCalculatorEntry(
        'Debt Avalanche Calculator',
        'DebtAvalancheCalculator',
        'Optimise repayment order by focusing on highest interest debts first.'
      ),
      createCalculatorEntry(
        'Debt Calculator',
        'DebtCalculator',
        'Build a personalised repayment plan showing payoff dates, total interest, and the impact of extra payments.'
      ),
      createCalculatorEntry(
        'Debt to Income Ratio Calculator',
        'DebtToIncomeRatioCalculator',
        'Measure how much of your monthly income is absorbed by repayments before applying for new credit.'
      ),
      createCalculatorEntry(
        'Personal Loan Eligibility Estimator',
        'PersonalLoanEligibilityEstimator',
        'Check potential borrowing amounts based on income, credit, and affordability.'
      ),
      createCalculatorEntry(
        'Debt Consolidation Savings Calculator',
        'DebtConsolidationSavingsCalculator',
        'Compare consolidation offers to estimate reduced payments and interest.'
      ),
      createCalculatorEntry(
        'Car Finance Calculator',
        'CarFinanceCalculator',
        'Plan PCP or HP repayments, balloons, and total car finance cost.'
      ),
      createCalculatorEntry(
        'Car Payment Calculator',
        'CarPaymentCalculator',
        'Estimate monthly car payments, total interest, and affordability before buying.'
      ),
      createCalculatorEntry(
        'Payday Loan Cost Calculator',
        'PaydayLoanCostCalculator',
        'Understand the real cost of short-term lending and alternative repayment options.'
      ),
      createCalculatorEntry(
        'Home Improvement Loan Calculator',
        'HomeImprovementLoanCalculator',
        'Plan borrowing for renovations with repayment and cost forecasts.'
      ),
      createCalculatorEntry(
        'Balance Transfer Savings Calculator',
        'BalanceTransferSavingsCalculator',
        'See how much interest you could save by switching to a 0% balance transfer card.'
      ),
      createCalculatorEntry(
        'Leasing vs Buying Car Calculator',
        'LeasingVsBuyingCarCalculator',
        'Compare total costs of leasing a vehicle against buying with cash or finance.'
      ),
      createCalculatorEntry(
        'Car Loan Calculator',
        'CarLoanCalculator',
        'Estimate monthly car finance payments, total interest, and payoff time with overpayments.'
      ),
      createCalculatorEntry(
        'Business Loan Calculator',
        'BusinessLoanCalculator',
        'Plan business loan repayments, total interest, and overpayments before borrowing.'
      ),
      createCalculatorEntry(
        'Student Loan Payoff Accelerator',
        'StudentLoanPayoffAccelerator',
        'Test strategies to repay student loans faster and reduce total interest.'
      ),
    ],
  },
  {
    name: 'Budgeting & Planning',
    description: 'Coordinate spending plans, short-term goals, and day-to-day money decisions.',
    icon: Wallet,
    calculators: [
      createCalculatorEntry(
        'Monthly Budget Planner',
        'MonthlyBudgetPlanner',
        'Allocate income across bills, savings, and lifestyle categories each month.'
      ),
      createCalculatorEntry(
        'Expense Splitter Calculator',
        'ExpenseSplitterCalculator',
        'Split shared expenses fairly across households, trips, or events.'
      ),
      createCalculatorEntry(
        'Discount Calculator',
        'DiscountCalculator',
        'Combine percentage and fixed discounts to calculate true savings before you buy.'
      ),
      createCalculatorEntry(
        'Holiday Budget Calculator',
        'HolidayBudgetCalculator',
        'Plan holiday spending with savings targets and cost breakdowns.'
      ),
      createCalculatorEntry(
        'Household Bills Splitter',
        'HouseholdBillsSplitter',
        'Split rent, utilities, and subscriptions fairly across housemates with customised percentages.'
      ),
      createCalculatorEntry(
        'Wedding Budget Calculator',
        'WeddingBudgetCalculator',
        'Create a wedding budget, track deposits, and monitor remaining balances.',
        MAPPED_KEYWORDS['Wedding Budget Calculator']
      ),
      createCalculatorEntry(
        'Emergency Fund Calculator',
        'EmergencyFundCalculator',
        'Work out how much to save for emergencies based on expenses and risk tolerance.'
      ),
      createCalculatorEntry(
        'Savings Rate Tracker',
        'SavingsRateTracker',
        'Track savings rate over time and see how it affects financial goals.'
      ),
      createCalculatorEntry(
        'Dream Lifestyle Calculator',
        'DreamLifestyleCalculator',
        'Price your dream lifestyle, set savings buffers, and define the income needed to sustain it.'
      ),
      createCalculatorEntry(
        'Subscription Cost Calculator',
        'SubscriptionCostCalculator',
        'Identify recurring subscriptions and quantify savings from cancelling unused ones.',
        MAPPED_KEYWORDS['Subscription Cost Calculator']
      ),
      createCalculatorEntry(
        'Cost of Living Calculator',
        'CostOfLivingCalculator',
        'Compare monthly spending across housing, utilities, transport, and lifestyle costs.'
      ),
      createCalculatorEntry(
        'Budget Calculator',
        'BudgetCalculator',
        'Balance income, expenses, savings, and debt payments in a monthly budget.'
      ),
      createCalculatorEntry(
        'Budget Planner',
        'BudgetPlanner',
        'Build a monthly budget that balances income, bills, and savings goals.'
      ),
      createCalculatorEntry(
        'Cost of Living Comparison Calculator',
        'CostOfLivingComparisonCalculator',
        'Compare the cost of living between cities or life events before moving.'
      ),
      createCalculatorEntry(
        'Inflation Impact Estimator',
        'InflationImpactEstimator',
        'Understand how inflation erodes purchasing power across spending categories.'
      ),
      createCalculatorEntry(
        'Inflation Calculator',
        'InflationCalculator',
        'Measure how prices change over time and estimate future purchasing power using a chosen inflation rate.'
      ),
      createCalculatorEntry(
        'Net Worth Calculator',
        'NetWorthCalculator',
        'Aggregate assets and liabilities to track net worth growth over time.',
        MAPPED_KEYWORDS['Net Worth Calculator']
      ),
      createCalculatorEntry(
        'Annual Expense Forecaster',
        'AnnualExpenseForecaster',
        'Forecast annual spending commitments and plan for large irregular bills.'
      ),
      createCalculatorEntry(
        'Spending Fast Planner',
        'SpendingFastPlanner',
        'Set a no-spend challenge and monitor progress toward short-term savings goals.'
      ),
      createCalculatorEntry(
        'Travel Budget Calculator',
        'TravelBudgetCalculator',
        'Plan holiday spending with savings targets and cost breakdowns.',
        MAPPED_KEYWORDS['Travel Budget Calculator']
      ),
    ],
  },
  {
    name: 'Business & Freelancing',
    description: 'Support sole traders, contractors, and directors with cash flow and taxes.',
    icon: Briefcase,
    calculators: [
      createCalculatorEntry(
        'Freelancer Day Rate Calculator',
        'FreelancerDayRateCalculator',
        'Set day rates that cover expenses, downtime, and desired profit margins.'
      ),
      createCalculatorEntry(
        'Corporation Tax Calculator',
        'CorporationTaxCalculator',
        'Estimate UK corporation tax, marginal relief, and post-tax profit for limited companies.'
      ),
      createCalculatorEntry(
        'VAT Registration Threshold Checker',
        'VATRegistrationThresholdChecker',
        'Check turnover against thresholds to know when VAT registration is required.'
      ),
      createCalculatorEntry(
        'VAT Calculator',
        'VATCalculator',
        'Determine VAT amounts to report on domestic reverse charge transactions.',
        MAPPED_KEYWORDS['VAT Calculator']
      ),
      createCalculatorEntry(
        'Profit & Loss Breakeven Calculator',
        'ProfitAndLossBreakevenCalculator',
        'Identify breakeven points by combining fixed and variable business costs.'
      ),
      createCalculatorEntry(
        'Limited Company vs Sole Trader Calculator',
        'LimitedCompanyVsSoleTraderCalculator',
        'Compare tax efficiency and take-home pay between company and sole trader setups.'
      ),
      createCalculatorEntry(
        'Retainer Pricing Calculator',
        'RetainerPricingCalculator',
        'Model retainer packages with utilisation assumptions and profit targets.'
      ),
      createCalculatorEntry(
        'Contractor Calculator',
        'ContractorCalculator',
        'Estimate UK contractor take-home pay from day rate, salary, dividends, and company costs.'
      ),
      createCalculatorEntry(
        'IR35 Risk Checker',
        'IR35RiskChecker',
        'Assess contract risk factors that could trigger an inside IR35 determination.'
      ),
      createCalculatorEntry(
        'Business Mileage Expense Calculator',
        'BusinessMileageExpenseCalculator',
        'Track mileage claims and calculate HMRC-approved reimbursement amounts.'
      ),
      createCalculatorEntry(
        'Break-Even Calculator',
        'BreakEvenCalculator',
        'Calculate contribution margin, break-even units, and sales needed for profit.'
      ),
      createCalculatorEntry(
        'Commission Calculator',
        'CommissionCalculator',
        'Model sales commission, accelerators, bonuses, and draws to forecast take-home pay.'
      ),
      createCalculatorEntry(
        'Quarterly Cash Flow Planner',
        'QuarterlyCashFlowPlanner',
        'Plan cash inflows and outflows to keep quarterly finances on track.'
      ),
    ],
  },
  {
    name: 'Utilities & Tools',
    description: 'Compare household bills, transport costs, and essential living expenses.',
    icon: Zap,
    calculators: [
      createCalculatorEntry(
        'Energy Tariff Comparison Calculator',
        'EnergyTariffComparisonCalculator',
        'Compare energy tariffs and estimate annual savings from switching provider.'
      ),
      createCalculatorEntry(
        'Energy Bill Calculator',
        'EnergyBillCalculator',
        'Estimate monthly and annual energy bills across electricity and gas, including VAT and standing charges.'
      ),
      createCalculatorEntry(
        'Electric Vehicle Charging Cost Calculator',
        'ElectricVehicleChargingCostCalculator',
        'Estimate the cost of charging an EV at home, work, or public stations.'
      ),
      createCalculatorEntry(
        'Currency Converter',
        'CurrencyConverter',
        'Convert GBP to popular currencies using mid-market reference rates.'
      ),
      createCalculatorEntry(
        'Car Cost Calculator',
        'CarCostCalculator',
        'Review the full monthly running cost of a car including fuel, insurance, and depreciation.'
      ),
      createCalculatorEntry(
        'Council Tax Band Checker',
        'CouncilTaxBandChecker',
        'Identify council tax bands and annual charges based on property value.'
      ),
      createCalculatorEntry(
        'Water Bill Estimator',
        'WaterBillEstimator',
        'Project water and sewerage bills using household size and usage patterns.'
      ),
      createCalculatorEntry(
        'Broadband Cost Calculator',
        'BroadbandCostCalculator',
        'Compare broadband packages and total contract costs including promotional rates.'
      ),
      createCalculatorEntry(
        'Commute Cost Calculator',
        'CommuteCostCalculator',
        'Compare daily, monthly, and annual commute costs across car, public transport, and cycling.'
      ),
      createCalculatorEntry(
        'Fuel Cost Splitter',
        'FuelCostSplitter',
        'Split fuel and toll costs evenly across passengers or business journeys.'
      ),
      createCalculatorEntry(
        'Home Insurance Premium Estimator',
        'HomeInsurancePremiumEstimator',
        'Estimate annual premiums for buildings and contents insurance cover.'
      ),
      createCalculatorEntry(
        'Life Insurance Coverage Estimator',
        'LifeInsuranceCoverageEstimator',
        'Determine the right level of life cover based on dependents and debts.'
      ),
      createCalculatorEntry(
        'Mobile Contract Comparison Calculator',
        'MobileContractComparisonCalculator',
        'Compare SIM-only, handset, and rolling contracts to find the best value.'
      ),
      createCalculatorEntry(
        'Utility Bill Smoothing Calculator',
        'UtilityBillSmoothingCalculator',
        'Create monthly payment plans to smooth out fluctuating utility bills.'
      ),
    ],
  },
  {
    name: 'Family & Lifestyle',
    description: 'Manage household finances, life events, and long-term family planning costs.',
    icon: Users,
    calculators: [
      createCalculatorEntry(
        'Childcare Cost Planner',
        'ChildcareCostPlanner',
        'Estimate childcare costs and government support across different providers.'
      ),
      createCalculatorEntry(
        'Childcare Cost Calculator',
        'ChildcareCostCalculator',
        'Project nursery, wraparound care, extras, and support to understand monthly childcare spend.'
      ),
      createCalculatorEntry(
        'Statutory Maternity Pay Calculator',
        'MaternityPayCalculator',
        'Work out statutory and enhanced maternity pay over the full leave period.',
        MAPPED_KEYWORDS['Statutory Maternity Pay Calculator']
      ),
      createCalculatorEntry(
        'Statutory Sick Pay Calculator',
        'StatutorySickPayCalculator',
        'Estimate statutory sick pay (SSP) entitlement and payment schedule.',
        MAPPED_KEYWORDS['Statutory Sick Pay Calculator']
      ),
      createCalculatorEntry(
        'Shared Parental Leave Planner',
        'SharedParentalLeavePlanner',
        'Plan shared parental leave patterns and associated statutory payments.'
      ),
      createCalculatorEntry(
        'School Fees Planner',
        'SchoolFeesPlanner',
        'Forecast independent school fees and savings needed for upcoming years.'
      ),
      createCalculatorEntry(
        'University Costs Forecaster',
        'UniversityCostsForecaster',
        'Estimate tuition, accommodation, and living costs for university study.'
      ),
      createCalculatorEntry(
        'Family Budget Planner',
        'FamilyBudgetPlanner',
        'Build a household budget that balances daily costs, debts, and savings.'
      ),
      createCalculatorEntry(
        'Cost of Raising a Child Calculator',
        'CostOfRaisingAChildCalculator',
        'Track lifetime costs of raising a child from birth through education milestones.'
      ),
      createCalculatorEntry(
        'Child Benefit Calculator',
        'ChildBenefitCalculator',
        'Estimate weekly Child Benefit payments and any High Income Child Benefit Charge.'
      ),
      createCalculatorEntry(
        'Home Move Cost Calculator',
        'HomeMoveCostCalculator',
        'Plan the full cost of moving home including removals, fees, and deposits.'
      ),
      createCalculatorEntry(
        'Life Event Savings Planner',
        'LifeEventSavingsPlanner',
        'Allocate savings for weddings, celebrations, and milestone life events.'
      ),
      createCalculatorEntry(
        'Pet Ownership Cost Calculator',
        'PetOwnershipCostCalculator',
        'Budget for pet insurance, food, and annual care commitments.'
      ),
      createCalculatorEntry(
        'Subscription Family Sharing Calculator',
        'SubscriptionFamilySharingCalculator',
        'Coordinate shared family subscriptions and split the monthly costs fairly.'
      ),
    ],
  },
];

const enrichCalculators = (items = []) =>
  items.map((calc) => ({
    ...calc,
    status: calc.status || 'active',
    tags: Array.isArray(calc.tags) ? calc.tags : [],
    keywords: Array.isArray(calc.keywords) ? calc.keywords : [],
  }));

export const calculatorCategories = rawCategories.map(
  ({ name, description, icon, calculators }) => {
    const categoryTag = toSlug(name);
    const calculatorsWithDefaults = enrichCalculators(calculators).map((calc) => ({
      ...calc,
      tags: Array.from(new Set([...(calc.tags || []), categoryTag])),
    }));
    return {
      name,
      slug: toSlug(name),
      description,
      icon,
      calculators: calculatorsWithDefaults,
      subCategories: [
        {
          name: `${name} Tools`,
          calculators: calculatorsWithDefaults,
        },
      ],
    };
  }
);

export const allCalculators = calculatorCategories.flatMap((category) =>
  (category.subCategories || []).flatMap((sub) => sub.calculators || [])
);

export const totalCalculatorCount = allCalculators.length;

export const getAllCalculators = () => calculatorCategories;

export const getCalculatorStats = () => {
  const total = allCalculators.length;
  const active = allCalculators.filter((calc) => calc.status === 'active').length;
  const pending = total - active;
  return { total, active, pending };
};

export const getCalculatorsByStatus = (status) =>
  allCalculators.filter((calc) => calc.status === status);

export const searchCalculators = (query) => {
  const term = String(query || '').toLowerCase();
  if (!term) return [];
  return allCalculators.filter(
    (calc) =>
      calc.name.toLowerCase().includes(term) ||
      calc.description.toLowerCase().includes(term) ||
      calc.keywords.some((keyword) => keyword.toLowerCase().includes(term))
  );
};<|MERGE_RESOLUTION|>--- conflicted
+++ resolved
@@ -14,8 +14,6 @@
   Wallet,
 } from 'lucide-react';
 
-<<<<<<< HEAD
-=======
 const MAPPED_KEYWORDS = {
   'Loan Comparison Calculator': [
     'loan comparison calculator',
@@ -159,7 +157,6 @@
   'Wedding Budget Calculator': ['wedding budget calculator'],
 };
 
->>>>>>> 6c957ba7
 const toSlug = (value = '') =>
   value
     .toLowerCase()
