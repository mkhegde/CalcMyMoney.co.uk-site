import React, { lazy, Suspense } from 'react';
import { BrowserRouter as Router, Routes, Route, useLocation, Navigate } from 'react-router-dom';
import Layout from './Layout.jsx';
import { pageSeo } from '../components/data/pageSeo';
import { createPageUrl } from '../utils/createPageUrl';
import { calculatorCategories } from '../components/data/calculatorConfig.js';
import { ukCities, createSlug } from '../components/data/seo-data';
import NotFound from './NotFound';
import paths from '../paths'; // Ensure paths are imported

// --- STATIC PAGES (lazy-loaded info pages) ---
const Home = lazy(() => import('./Home.jsx'));
const PrivacyPolicy = lazy(() => import('./PrivacyPolicy.jsx'));
const CookiePolicy = lazy(() => import('./CookiePolicy.jsx'));
const Contact = lazy(() => import('./Contact.jsx'));
const Resources = lazy(() => import('./Resources.jsx'));
const Blog = lazy(() => import('./Blog.jsx'));
const Sitemap = lazy(() => import('./Sitemap.jsx'));
const JobSalaries = lazy(() => import('./JobSalaries.jsx'));
const CostOfLiving = lazy(() => import('./CostOfLiving.jsx'));
const UKGovernmentBudget = lazy(() => import('./UKGovernmentBudget.jsx'));
const TermsOfService = lazy(() => import('./TermsOfService.jsx'));
const Disclaimer = lazy(() => import('./Disclaimer.jsx'));
const BlogSmartMoneySavingTips = lazy(() => import('./BlogSmartMoneySavingTips.jsx'));
const BlogDebtRepaymentStrategies = lazy(() => import('./BlogDebtRepaymentStrategies.jsx'));
const BlogFinancialPsychology = lazy(() => import('./BlogFinancialPsychology.jsx'));
const BlogWhyCalculationsMatter = lazy(() => import('./BlogWhyCalculationsMatter.jsx'));
const JobSalaryPage = lazy(() => import('./JobSalaryPage.jsx'));
const CostOfLivingPage = lazy(() => import('./CostOfLivingPage.jsx'));
const UKFinancialStats = lazy(() => import('./UKFinancialStats.jsx'));
const Methodology = lazy(() => import('./Methodology.jsx'));
const About = lazy(() => import('./About.jsx'));
const SelfAssessmentGuide = lazy(() => import('./SelfAssessmentGuide.jsx'));
const LinkToUs = lazy(() => import('./LinkToUs.jsx'));
// Correctly import your new component
const MyMoneyBlueprint = lazy(() => import('./financial-blueprint/MyMoneyBlueprint.jsx'));
<<<<<<< HEAD
const SurveyPage = lazy(() => import('./financial-blueprint/SurveyPage.jsx'));
=======
>>>>>>> 79cb8a57

// Legacy redirects (old path -> new path)
const LEGACY_REDIRECTS = {
  '/AnnuityCalculator': '/annuity-calculator',
  '/ProRataSalaryCalculator': '/pro-rata-salary-calculator',
  '/overtimepaycalculator': '/overtime-pay-calculator',
  '/salary-calculator-u-k': '/salary-calculator-uk',
  '/mortgage-calculator-u-k': '/mortgage-calculator-uk',
  '/tax-calculators-u-k': '/tax-calculators-uk',
};

const COST_OF_LIVING_BASE_PATH = createPageUrl('CostOfLiving');

// --- LAZY IMPORTS (calculators) ---
const LazyAmortizationCalculator = lazy(() => import('./calculators/amortization-calculator.jsx'));
const LazyAnnuityCalculator = lazy(() => import('./calculators/annuity-calculator.jsx'));
const LazyAverageDailyBalanceCalculator = lazy(() => import('./calculators/average-daily-balance-calculator.jsx'));
const LazyBrrrrCalculator = lazy(() => import('./calculators/brrrr-calculator.jsx'));
const LazyBudgetPlanner = lazy(() => import('./calculators/budget-planner.jsx'));
const LazyBuyToLetMortgageCalculator = lazy(() => import('./calculators/buy-to-let-mortgage-calculator.jsx'));
const LazyCapitalGainsTaxCalculator = lazy(() => import('./calculators/capital-gains-tax-calculator.jsx'));
const LazyCarCostCalculator = lazy(() => import('./calculators/car-cost-calculator.jsx'));
const LazyCarFinanceCalculator = lazy(() => import('./calculators/car-finance-calculator.jsx'));
const LazyCarLoanCalculator = lazy(() => import('./calculators/car-loan-calculator.jsx'));
const LazyCarPaymentCalculator = lazy(() => import('./calculators/car-payment-calculator.jsx'));
const LazyChildBenefitCalculator = lazy(() => import('./calculators/child-benefit-calculator.jsx'));
const LazyChildcareCostCalculator = lazy(() => import('./calculators/childcare-cost-calculator.jsx'));
const LazyCommissionCalculator = lazy(() => import('./calculators/commission-calculator.jsx'));
const LazyCommuteCostCalculator = lazy(() => import('./calculators/commute-cost-calculator.jsx'));
const LazyCompoundInterestCalculator = lazy(() => import('./calculators/compound-interest-calculator.jsx'));
const LazyContractorCalculator = lazy(() => import('./calculators/contractor-calculator.jsx'));
const LazyCorporationTaxCalculator = lazy(() => import('./calculators/corporation-tax-calculator.jsx'));
const LazyCostOfLivingCalculator = lazy(() => import('./calculators/cost-of-living-calculator.jsx'));
const LazyDebtCalculator = lazy(() => import('./calculators/debt-calculator.jsx'));
const LazyDebtToIncomeRatioCalculator = lazy(() => import('./calculators/debt-to-income-ratio-calculator.jsx'));
const LazyDiscountCalculator = lazy(() => import('./calculators/discount-calculator.jsx'));
const LazyDividendTaxCalculator = lazy(() => import('./calculators/dividend-tax-calculator.jsx'));
const LazyDownPaymentCalculator = lazy(() => import('./calculators/down-payment-calculator.jsx'));
const LazyDreamLifestyleCalculator = lazy(() => import('./calculators/dream-lifestyle-calculator.jsx'));
const LazyEnergyBillCalculator = lazy(() => import('./calculators/energy-bill-calculator.jsx'));
const LazyEffectiveTaxRateCalculator = lazy(() => import('./calculators/effective-tax-rate-calculator.jsx'));
const LazyEmergencyFundCalculator = lazy(() => import('./calculators/emergency-fund-calculator.jsx'));
const LazyFreelancerDayRateCalculator = lazy(() => import('./calculators/freelancer-day-rate-calculator.jsx'));
const LazyFutureValueCalculator = lazy(() => import('./calculators/future-value-calculator.jsx'));
const LazyInheritanceTaxCalculator = lazy(() => import('./calculators/inheritance-tax-calculator.jsx'));
const LazyLoanComparisonCalculator = lazy(() => import('./calculators/loan-comparison-calculator.jsx'));
const LazyLoanRepaymentCalculator = lazy(() => import('./calculators/loan-repayment-calculator.jsx'));
const LazyMaternityPayCalculator = lazy(() => import('./calculators/maternity-pay-calculator.jsx'));
const LazyMinimumWageCalculator = lazy(() => import('./calculators/minimum-wage-calculator.jsx'));
const LazyMortgageAffordabilityCalculator = lazy(() => import('./calculators/mortgage-affordability-calculator.jsx'));
const LazyMortgageCalculator = lazy(() => import('./calculators/mortgage-calculator.jsx'));
const LazyMortgageComparisonCalculator = lazy(() => import('./calculators/mortgage-comparison-calculator.jsx'));
const LazyMortgageRepaymentCalculator = lazy(() => import('./calculators/mortgage-repayment-calculator.jsx'));
const LazyNationalInsuranceCalculator = lazy(() => import('./calculators/national-insurance-calculator.jsx'));
const LazyNetWorthCalculator = lazy(() => import('./calculators/net-worth-calculator.jsx'));
const LazyOvertimeBonusCalculator = lazy(() => import('./calculators/overtime-bonus-calculator.jsx'));
const LazyOvertimePayCalculator = lazy(() => import('./calculators/overtime-pay-calculator.jsx'));
const LazyOvertimeRateCalculator = lazy(() => import('./calculators/overtime-rate-calculator.jsx'));
const LazyPAYECalculator = lazy(() => import('./calculators/paye-calculator.jsx'));
const LazyPayrollCalculator = lazy(() => import('./calculators/payroll-calculator.jsx'));
const LazyPensionCalculator = lazy(() => import('./calculators/pension-calculator.jsx'));
const LazyPensionContributionCalculator = lazy(() => import('./calculators/pension-contribution-calculator.jsx'));
const LazyPersonalFinanceCalculator = lazy(() => import('./calculators/personal-finance-calculator.jsx'));
const LazyPersonalLoanCalculator = lazy(() => import('./calculators/personal-loan-calculator.jsx'));
const LazyPersonalAllowanceCalculator = lazy(() => import('./calculators/personal-allowance-calculator.jsx'));
const LazyPresentValueCalculator = lazy(() => import('./calculators/present-value-calculator.jsx'));
const LazyPricePerUnitCalculator = lazy(() => import('./calculators/price-per-unit-calculator.jsx'));
const LazyProRataSalaryCalculator = lazy(() => import('./calculators/pro-rata-salary-calculator.jsx'));
const LazyPropertyFlippingCalculator = lazy(() => import('./calculators/property-flipping-calculator.jsx'));
const LazyPropertyTaxCalculator = lazy(() => import('./calculators/property-tax-calculator.jsx'));
const LazyRentToBuyCalculator = lazy(() => import('./calculators/rent-to-buy-calculator.jsx'));
const LazyRentVsBuyCalculator = lazy(() => import('./calculators/rent-vs-buy-calculator.jsx'));
const LazyRentalYieldCalculator = lazy(() => import('./calculators/rental-yield-calculator.jsx'));
const LazyRetirementCalculator = lazy(() => import('./calculators/retirement-calculator.jsx'));
const LazyRetirementSavingsCalculator = lazy(() => import('./calculators/retirement-savings-calculator.jsx'));
const LazyReverseMortgageCalculator = lazy(() => import('./calculators/reverse-mortgage-calculator.jsx'));
const LazyRoiCalculator = lazy(() => import('./calculators/roi-calculator.jsx'));
const LazyRuleOf72Calculator = lazy(() => import('./calculators/rule-of-72-calculator.jsx'));
const LazySalaryCalculator = lazy(() => import('./calculators/salary-calculator.jsx'));
const LazySalarySacrificeCalculator = lazy(() => import('./calculators/salary-sacrifice-calculator.jsx'));
const LazySavingsCalculator = lazy(() => import('./calculators/savings-calculator.jsx'));
const LazySavingsGoalCalculator = lazy(() => import('./calculators/savings-goal-calculator.jsx'));
const LazySDLTCalculator = lazy(() => import('./calculators/sdlt-calculator.jsx'));
const LazySelfAssessmentCalculator = lazy(() => import('./calculators/self-assessment-calculator.jsx'));
const LazyStudentLoanRepaymentCalculator = lazy(() => import('./calculators/student-loan-repayment-calculator.jsx'));
const LazySubscriptionCostCalculator = lazy(() => import('./calculators/subscription-cost-calculator.jsx'));
const LazyTakeHomePayCalculator = lazy(() => import('./calculators/take-home-pay-calculator.jsx'));
const LazyTaxRefundCalculator = lazy(() => import('./calculators/tax-refund-calculator.jsx'));
const LazyTimeValueOfMoneyCalculator = lazy(() => import('./calculators/time-value-of-money-calculator.jsx'));
const LazyTipCalculator = lazy(() => import('./calculators/tip-calculator.jsx'));
const LazyTravelBudgetCalculator = lazy(() => import('./calculators/travel-budget-calculator.jsx'));
const LazyVATCalculator = lazy(() => import('./calculators/vat-calculator.jsx'));
const LazyWeddingBudgetCalculator = lazy(() => import('./calculators/wedding-budget-calculator.jsx'));
const LazyWeeklyBudgetPlanner = lazy(() => import('./calculators/weekly-budget-planner.jsx'));
const LazyYearlyIncomeCalculator = lazy(() => import('./calculators/yearly-income-calculator.jsx'));
const LazyZeroBasedBudgetingCalculator = lazy(() => import('./calculators/zero-based-budgeting-calculator.jsx'));

// --- STATIC PAGES MAP (used for currentPageName in Layout) ---
const PAGES = {
  Home,
  PrivacyPolicy,
  CookiePolicy,
  Contact,
  Resources,
  Blog,
  Sitemap,
  JobSalaries,
  CostOfLiving,
  UKGovernmentBudget,
  TermsOfService,
  Disclaimer,
  BlogSmartMoneySavingTips,
  BlogDebtRepaymentStrategies,
  BlogFinancialPsychology,
  JobSalaryPage,
  CostOfLivingPage,
  UKFinancialStats,
  Methodology,
  About,
  SelfAssessmentGuide,
  LinkToUs,
  MyMoneyBlueprint,
};

// Flatten calculators from config
const _allCalcs = calculatorCategories.flatMap((cat) =>
  (cat?.subCategories || []).flatMap((sub) => sub?.calculators || [])
);

// Vite glob loader for pages
const pageModules = import.meta.glob('./**/*.jsx');
const _loadPage = (pageName) => {
  if (!pageName) return null;
  const key = `./${pageName}.jsx`;
  const loader = pageModules[key];
  return loader ? lazy(loader) : null;
};

// Build dynamic routes
const DYNAMIC_CALC_ROUTES = _allCalcs
  .filter((c) => c?.status === 'active' && typeof c.page === 'string' && c.page.trim())
  .map((c) => {
    const Component = _loadPage(c.page);
    return Component ? { path: c.url, Component, name: c.name } : null;
  })
  .filter(Boolean);

const _normalizeSlug = (value = '') => {
  if (typeof value !== 'string') return '';
  const [path] = value.split('?');
  const [cleanPath] = path.split('#');
  return cleanPath.replace(/^\/+|\/+$/g, '').toLowerCase();
};

const _registerSlug = (map, slug, pageName) => {
  if (!pageName || typeof pageName !== 'string') return;
  const normalized = _normalizeSlug(slug);
  if (!normalized) return;
  if (!map.has(normalized)) {
    map.set(normalized, pageName);
  }
};

const _slugToPageName = (() => {
  const map = new Map();

  const registerPageKey = (pageKey) => {
    _registerSlug(map, createPageUrl(pageKey), pageKey);
  };

  // Home variations
  _registerSlug(map, '/', 'Home');
  _registerSlug(map, 'home', 'Home');

  Object.keys(PAGES).forEach(registerPageKey);
  Object.keys(pageSeo || {}).forEach(registerPageKey);

  _allCalcs.forEach((calc) => {
    if (!calc) return;
    if (calc.url) {
      const target =
        (typeof calc.page === 'string' && calc.page.trim()) || undefined;
      _registerSlug(map, calc.url, target);
    }

    if (typeof calc?.page === 'string' && calc.page.trim()) {
      _registerSlug(map, createPageUrl(calc.page), calc.page.trim());
    }
  });

  const costOfLivingBase = COST_OF_LIVING_BASE_PATH.replace(/^\/+|\/+$/g, '');
  if (costOfLivingBase) {
    ukCities.forEach((city) => {
      if (!city?.name) return;
      const slug = createSlug(city.name);
      if (!slug) return;
      _registerSlug(map, `${costOfLivingBase}/${slug}`, 'CostOfLivingPage');
    });
  }

  // Manually register our new page slug
  _registerSlug(map, paths.myMoneyBlueprint, 'MyMoneyBlueprint');

  return map;
})();

function LegacyCostOfLivingRedirect() {
  const location = useLocation();
  const params = new URLSearchParams(location.search || '');
  const slug = params.get('slug');
  const normalizedSlug = slug ? createSlug(slug) : '';
  if (normalizedSlug) {
    return <Navigate to={`${COST_OF_LIVING_BASE_PATH}/${normalizedSlug}`} replace />;
  }
  return <Navigate to={COST_OF_LIVING_BASE_PATH} replace />;
}

function LegacyCalculatorRedirect() {
  const location = useLocation();
  const pathname = location.pathname || '';
  const remainder = pathname.replace(/^\/+calculators\/?/, '');
  const normalisedRemainder = remainder.replace(/^\/+/, '');
  const targetPath = normalisedRemainder ? `/${normalisedRemainder}` : '/';
  const search = location.search || '';
  const hash = normalisedRemainder ? location.hash || '' : location.hash || '#calculators';
  return <Navigate to={`${targetPath}${search}${hash}`} replace />;
}

// Helper for Layout current page label
function _getCurrentPage(pathname) {
  const normalizedPath = _normalizeSlug(pathname || '/');
  if (!normalizedPath || normalizedPath === 'home') {
    return 'Home';
  }

  if (normalizedPath.startsWith('cost-of-living/')) {
    return 'CostOfLivingPage';
  }

  const segments = normalizedPath.split('/').filter(Boolean);
  const candidateSlugs = new Set([normalizedPath]);

  if (segments.length > 0) {
    candidateSlugs.add(segments[segments.length - 1]);
    let running = '';
    segments.forEach((segment) => {
      running = running ? `${running}/${segment}` : segment;
      if (running !== normalizedPath) {
        candidateSlugs.add(running);
      }
    });
  }

  for (const slug of candidateSlugs) {
    const match = _slugToPageName.get(slug);
    if (match) return match;
  }

  return 'LazyRoute';
}

function PagesContent() {
  const location = useLocation();
  const currentPage = _getCurrentPage(location.pathname);

  return (
    <Layout currentPageName={currentPage}>
      <Suspense
        fallback={
          <div className="fixed inset-0 z-40 flex items-center justify-center bg-background/90 text-lg text-indigo-600">
            <div className="flex items-center gap-3 rounded-full bg-card px-6 py-4 shadow-lg border border-border">
              <div className="animate-spin inline-block w-6 h-6 border-[3px] border-current border-t-transparent rounded-full"></div>
              <span>Loading Calculator Page&hellip;</span>
            </div>
          </div>
        }
      >
        <Routes>
          {/* Home */}
          <Route path="/" element={<Home />} />
          <Route path="/home" element={<Home />} />

          {/* Auto-generated calculator routes */}
          {DYNAMIC_CALC_ROUTES.map(({ path, Component }) => (
            <Route key={`dyn:${path}`} path={path} element={<Component />} />
          ))}

          {/* Manual calculator routes */}
          <Route path="/amortization-calculator" element={<LazyAmortizationCalculator />} />
          <Route path="/annuity-calculator" element={<LazyAnnuityCalculator />} />
          <Route path="/average-daily-balance-calculator" element={<LazyAverageDailyBalanceCalculator />} />
          <Route path="/brrrr-calculator" element={<LazyBrrrrCalculator />} />
          <Route path="/budget-planner" element={<LazyBudgetPlanner />} />
          <Route path="/buy-to-let-mortgage-calculator" element={<LazyBuyToLetMortgageCalculator />} />
          <Route path="/capital-gains-tax-calculator" element={<LazyCapitalGainsTaxCalculator />} />
          <Route path="/car-cost-calculator" element={<LazyCarCostCalculator />} />
          <Route path="/car-finance-calculator" element={<LazyCarFinanceCalculator />} />
          <Route path="/car-loan-calculator" element={<LazyCarLoanCalculator />} />
          <Route path="/car-payment-calculator" element={<LazyCarPaymentCalculator />} />
          <Route path="/child-benefit-calculator" element={<LazyChildBenefitCalculator />} />
          <Route path="/childcare-cost-calculator" element={<LazyChildcareCostCalculator />} />
          <Route path="/commission-calculator" element={<LazyCommissionCalculator />} />
          <Route path="/commute-cost-calculator" element={<LazyCommuteCostCalculator />} />
          <Route path="/compound-interest-calculator" element={<LazyCompoundInterestCalculator />} />
          <Route path="/contractor-calculator" element={<LazyContractorCalculator />} />
          <Route path="/corporation-tax-calculator" element={<LazyCorporationTaxCalculator />} />
          <Route path="/cost-of-living-calculator" element={<LazyCostOfLivingCalculator />} />
          <Route path="/debt-calculator" element={<LazyDebtCalculator />} />
          <Route path="/debt-to-income-ratio-calculator" element={<LazyDebtToIncomeRatioCalculator />} />
          <Route path="/discount-calculator" element={<LazyDiscountCalculator />} />
          <Route path="/dividend-tax-calculator" element={<LazyDividendTaxCalculator />} />
          <Route path="/down-payment-calculator" element={<LazyDownPaymentCalculator />} />
          <Route path="/dream-lifestyle-calculator" element={<LazyDreamLifestyleCalculator />} />
          <Route path="/energy-bill-calculator" element={<LazyEnergyBillCalculator />} />
          <Route path="/effective-tax-rate-calculator" element={<LazyEffectiveTaxRateCalculator />} />
          <Route path="/emergency-fund-calculator" element={<LazyEmergencyFundCalculator />} />
          <Route path="/freelancer-day-rate-calculator" element={<LazyFreelancerDayRateCalculator />} />
          <Route path="/future-value-calculator" element={<LazyFutureValueCalculator />} />
          <Route path="/inheritance-tax-calculator" element={<LazyInheritanceTaxCalculator />} />
          <Route path="/loan-comparison-calculator" element={<LazyLoanComparisonCalculator />} />
          <Route path="/loan-repayment-calculator" element={<LazyLoanRepaymentCalculator />} />
          <Route path="/maternity-pay-calculator" element={<LazyMaternityPayCalculator />} />
          <Route path="/minimum-wage-calculator" element={<LazyMinimumWageCalculator />} />
          <Route path="/mortgage-affordability-calculator" element={<LazyMortgageAffordabilityCalculator />} />
          <Route path="/mortgage-calculator" element={<LazyMortgageCalculator />} />
          <Route path="/mortgage-comparison-calculator" element={<LazyMortgageComparisonCalculator />} />
          <Route path="/mortgage-repayment-calculator" element={<LazyMortgageRepaymentCalculator />} />
          <Route path="/national-insurance-calculator" element={<LazyNationalInsuranceCalculator />} />
          <Route path="/net-worth-calculator" element={<LazyNetWorthCalculator />} />
          <Route path="/overtime-bonus-calculator" element={<LazyOvertimeBonusCalculator />} />
          <Route path="/overtime-pay-calculator" element={<LazyOvertimePayCalculator />} />
          <Route path="/overtime-rate-calculator" element={<LazyOvertimeRateCalculator />} />
          <Route path="/paye-calculator" element={<LazyPAYECalculator />} />
          <Route path="/payroll-calculator" element={<LazyPayrollCalculator />} />
          <Route path="/pension-calculator" element={<LazyPensionCalculator />} />
          <Route path="/pension-contribution-calculator" element={<LazyPensionContributionCalculator />} />
          <Route path="/personal-finance-calculator" element={<LazyPersonalFinanceCalculator />} />
          <Route path="/personal-loan-calculator" element={<LazyPersonalLoanCalculator />} />
          <Route path="/personal-allowance-calculator" element={<LazyPersonalAllowanceCalculator />} />
          <Route path="/present-value-calculator" element={<LazyPresentValueCalculator />} />
          <Route path="/price-per-unit-calculator" element={<LazyPricePerUnitCalculator />} />
          <Route path="/pro-rata-salary-calculator" element={<LazyProRataSalaryCalculator />} />
          <Route path="/property-flipping-calculator" element={<LazyPropertyFppingCalculator />} />
          <Route path="/property-tax-calculator" element={<LazyPropertyTaxCalculator />} />
          <Route path="/rent-to-buy-calculator" element={<LazyRentToBuyCalculator />} />
          <Route path="/rent-vs-buy-calculator" element={<LazyRentVsBuyCalculator />} />
          <Route path="/rental-yield-calculator" element={<LazyRentalYieldCalculator />} />
          <Route path="/retirement-calculator" element={<LazyRetirementCalculator />} />
          <Route path="/retirement-savings-calculator" element={<LazyRetirementSavingsCalculator />} />
          <Route path="/reverse-mortgage-calculator" element={<LazyReverseMortgageCalculator />} />
          <Route path="/roi-calculator" element={<LazyRoiCalculator />} />
          <Route path="/rule-of-72-calculator" element={<LazyRuleOf72Calculator />} />
          <Route path="/salary-calculator" element={<LazySalaryCalculator />} />
          <Route path="/salary-calculator-uk" element={<LazySalaryCalculator />} />
          <Route path="/budget-calculator" element={<LazyBudgetPlanner />} />
          <Route path="/salary-sacrifice-calculator" element={<LazySalarySacrificeCalculator />} />
          <Route path="/savings-calculator" element={<LazySavingsCalculator />} />
          <Route path="/savings-goal-calculator" element={<LazySavingsGoalCalculator />} />
          <Route path="/sdlt-calculator" element={<LazySDLTCalculator />} />
          <Route path="/self-assessment-calculator" element={<LazySelfAssessmentCalculator />} />
          <Route path="/student-loan-repayment-calculator" element={<LazyStudentLoanRepaymentCalculator />} />
          <Route path="/subscription-cost-calculator" element={<LazySubscriptionCostCalculator />} />
          <Route path="/take-home-pay-calculator" element={<LazyTakeHomePayCalculator />} />
          <Route path="/tax-refund-calculator" element={<LazyTaxRefundCalculator />} />
          <Route path="/time-value-of-money-calculator" element={<LazyTimeValueOfMoneyCalculator />} />
          <Route path="/tip-calculator" element={<LazyTipCalculator />} />
          <Route path="/travel-budget-calculator" element={<LazyTravelBudgetCalculator />} />
          <Route path="/vat-calculator" element={<LazyVATCalculator />} />
          <Route path="/wedding-budget-calculator" element={<LazyWeddingBudgetCalculator />} />
          <Route path="/weekly-budget-planner" element={<LazyWeeklyBudgetPlanner />} />
          <Route path="/yearly-income-calculator" element={<LazyYearlyIncomeCalculator />} />
          <Route path="/zero-based-budgeting-calculator" element={<LazyZeroBasedBudgetingCalculator />} />

          {/* Job Salaries */}
          <Route path="/job-salaries" element={<JobSalaries />} />
          <Route path="/job-salaries/:slug" element={<JobSalaryPage />} />

          {/* Inline legacy redirects (must be <Route> children) */}
          {Object.entries(LEGACY_REDIRECTS).map(([from, to]) => (
            <Route key={`legacy:${from}`} path={from} element={<Navigate to={to} replace />} />
          ))}

          <Route path="/calculators/*" element={<LegacyCalculatorRedirect />} />

          {/* Static/Blog/Data */}
          <Route path="/privacy-policy" element={<PrivacyPolicy />} />
          <Route path="/cookie-policy" element={<CookiePolicy />} />
          <Route path="/contact" element={<Contact />} />
          <Route path="/resources" element={<Resources />} />
          <Route path="/blog" element={<Blog />} />
          <Route path="/sitemap" element={<Sitemap />} />
          <Route path="/cost-of-living" element={<CostOfLiving />} />
          <Route path="/cost-of-living/:slug" element={<CostOfLivingPage />} />
          <Route path="/uk-government-budget" element={<UKGovernmentBudget />} />
          <Route path="/terms-of-service" element={<TermsOfService />} />
          <Route path="/disclaimer" element={<Disclaimer />} />
          <Route path="/blog-smart-money-saving-tips" element={<BlogSmartMoneySavingTips />} />
          <Route path="/blog-debt-repayment-strategies" element={<BlogDebtRepaymentStrategies />} />
          <Route path="/blog-financial-psychology" element={<BlogFinancialPsychology />} />
          <Route path="/blog/why-small-calculations-matter" element={<BlogWhyCalculationsMatter />} />
          <Route path="/job-salary-page" element={<JobSalaryPage />} />
          <Route path="/jobsalarypage" element={<JobSalaryPage />} />
          <Route path="/cost-of-living-page" element={<LegacyCostOfLivingRedirect />} />
          <Route path="/uk-financial-stats" element={<UKFinancialStats />} />
          <Route path="/methodology" element={<Methodology />} />
          <Route path="/about" element={<About />} />
          <Route path="/self-assessment-guide" element={<SelfAssessmentGuide />} />
          <Route path="/link-to-us" element={<LinkToUs />} />
          
          {/* CORRECTLY ADDED ROUTE FOR YOUR NEW PAGE */}
          <Route path={paths.myMoneyBlueprint} element={<MyMoneyBlueprint />} />
<<<<<<< HEAD
          <Route path={paths.financialBlueprintSurvey} element={<SurveyPage />} />
=======

>>>>>>> 79cb8a57
          {/* Catch-all */}
          <Route path="*" element={<NotFound />} />
        </Routes>
      </Suspense>
    </Layout>
  );
}

function Pages() {
  return (
    <Router>
      <PagesContent />
    </Router>
  );
}

export default Pages;<|MERGE_RESOLUTION|>--- conflicted
+++ resolved
@@ -34,10 +34,7 @@
 const LinkToUs = lazy(() => import('./LinkToUs.jsx'));
 // Correctly import your new component
 const MyMoneyBlueprint = lazy(() => import('./financial-blueprint/MyMoneyBlueprint.jsx'));
-<<<<<<< HEAD
 const SurveyPage = lazy(() => import('./financial-blueprint/SurveyPage.jsx'));
-=======
->>>>>>> 79cb8a57
 
 // Legacy redirects (old path -> new path)
 const LEGACY_REDIRECTS = {
@@ -449,11 +446,7 @@
           
           {/* CORRECTLY ADDED ROUTE FOR YOUR NEW PAGE */}
           <Route path={paths.myMoneyBlueprint} element={<MyMoneyBlueprint />} />
-<<<<<<< HEAD
           <Route path={paths.financialBlueprintSurvey} element={<SurveyPage />} />
-=======
-
->>>>>>> 79cb8a57
           {/* Catch-all */}
           <Route path="*" element={<NotFound />} />
         </Routes>
