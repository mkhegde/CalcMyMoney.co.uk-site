import { useLocation } from 'react-router-dom';
import React, { useState, useEffect, useMemo } from 'react';
import { Link } from 'react-router-dom';

import { Search, Calculator, TrendingUp, Users, ExternalLink } from 'lucide-react';
import { Input } from '@/components/ui/input';
import { Badge } from '@/components/ui/badge';

import { useSeo } from '@/components/seo/SeoContext';
import Heading from '@/components/common/Heading';
import { calculatorCategories as DEFAULT_DIRECTORY_CATEGORIES } from '../components/data/calculatorConfig.js';
import { getMappedKeywords } from '@/components/seo/keywordMappings';
import { getCategoryIcon } from '@/components/data/calculatorIcons.js';

const flattenCalculators = (categories = []) =>
  categories.flatMap((category) =>
    (category.subCategories || []).flatMap((subCategory) => subCategory.calculators || [])
  );

const DEFAULT_CALCULATORS = flattenCalculators(DEFAULT_DIRECTORY_CATEGORIES);

const DEFAULT_STATS = {
  total: DEFAULT_CALCULATORS.length,
  active: DEFAULT_CALCULATORS.filter((calc) => calc.status === 'active').length,
  categories: DEFAULT_DIRECTORY_CATEGORIES.length,
};

const fallbackSearch = (query) => {
  const term = String(query || '').trim().toLowerCase();
  if (!term) {
    return [];
  }

  return DEFAULT_CALCULATORS.filter((calc) => {
    const name = String(calc?.name || '').toLowerCase();
    const description = String(calc?.description || '').toLowerCase();
    const keywords = Array.isArray(calc?.keywords) ? calc.keywords : [];

    return (
      name.includes(term) ||
      description.includes(term) ||
      keywords.some((keyword) => String(keyword || '').toLowerCase().includes(term))
    );
  });
};

const pageTitle = 'UK Salary, Tax & Mortgage Calculators (2025/26) | CalcMyMoney';
const metaDescription =
  'Free UK calculators for salary, PAYE tax & NI, mortgages, loans, budgeting, savings and pensions. Fast, accurate 2025/26 tools to help you make confident money decisions.';
const canonicalUrl = 'https://www.calcmymoney.co.uk/';
const keywords = getMappedKeywords('Home');

export default function Home() {
  const location = useLocation();
  const { search } = location;
  const hasQuery = new URLSearchParams(search).has('q');
  const [searchQuery, setSearchQuery] = useState('');
  const [searchResults, setSearchResults] = useState([]);
<<<<<<< HEAD
  const [showAllCalculators, setShowAllCalculators] = useState(true);
  const [pendingScrollSlug, setPendingScrollSlug] = useState(null);
  const lastHandledHashRef = useRef(null);
=======
>>>>>>> 5ab98859
  const { setSeo, resetSeo } = useSeo();
  const [calcData, setCalcData] = useState({
    categories: DEFAULT_DIRECTORY_CATEGORIES,
    calculators: DEFAULT_CALCULATORS,
    stats: DEFAULT_STATS,
    searchFn: fallbackSearch,
    loading: true,
  });

  useEffect(() => {
    let cancelled = false;
    import('../components/data/calculatorConfig.js')
      .then((mod) => {
        if (cancelled) return;
        setCalcData((prev) => ({
          categories: mod?.calculatorCategories?.length
            ? mod.calculatorCategories
            : prev.categories,
          calculators: mod?.allCalculators?.length ? mod.allCalculators : prev.calculators,
          stats: mod?.getCalculatorStats ? mod.getCalculatorStats() : prev.stats,
          searchFn: mod?.searchCalculators || prev.searchFn,
          loading: false,
        }));
      })
      .catch((error) => {
        if (import.meta.env.DEV) {
          // eslint-disable-next-line no-console
          console.error('Failed to load calculator catalog', error);
        }
        setCalcData((prev) => ({ ...prev, loading: false }));
      });
    return () => {
      cancelled = true;
    };
  }, []);

  const stats = calcData.stats;
<<<<<<< HEAD
  const isCatalogLoading = calcData.loading && calcData.calculators.length === 0;
  const categoriesLoaded = calcData.categories.length > 0;
=======
  const isCatalogLoading = calcData.loading;
>>>>>>> 5ab98859

  // Handle search
  useEffect(() => {
    if (!calcData.searchFn) {
      setSearchResults([]);
      return;
    }

    if (searchQuery.trim()) {
      const results = calcData.searchFn(searchQuery);
      setSearchResults(results);
    } else {
      setSearchResults([]);
    }
  }, [searchQuery, calcData.searchFn]);

  const handleSearchChange = (e) => {
    setSearchQuery(e.target.value);
  };

  const directoryCategories = useMemo(() => {
    if (!calcData.categories.length) return DEFAULT_DIRECTORY_CATEGORIES;
    const map = new Map(calcData.categories.map((category) => [category.slug, category]));
    return DEFAULT_DIRECTORY_CATEGORIES.map((category) => map.get(category.slug) || category);
  }, [calcData.categories]);

  useEffect(() => {
    const origin =
      typeof window !== 'undefined' && window.location?.origin
        ? window.location.origin
        : 'https://www.calcmymoney.co.uk';
    const currentCanonical = origin.endsWith('/') ? origin : `${origin}/`;

    if (hasQuery) {
      setSeo({
        robots: 'noindex,follow',
        canonical: currentCanonical,
      });
    } else {
      setSeo({
        title: pageTitle,
        description: metaDescription,
        canonical: canonicalUrl,
        ogTitle: pageTitle,
        ogDescription: metaDescription,
        ogUrl: canonicalUrl,
        ogType: 'website',
        ogSiteName: 'CalcMyMoney UK',
        ogLocale: 'en_GB',
        twitterTitle: pageTitle,
        twitterDescription: metaDescription,
        keywords: keywords,
        articleTags: keywords,
      });
    }

    return () => {
      resetSeo();
    };
  }, [hasQuery, setSeo, resetSeo]);

  return (
    <div className="bg-background text-foreground">
      {/* Hero Section */}
      <div className="relative border-b border-border/70 bg-hero-surface">
        <div className="max-w-7xl mx-auto px-4 sm:px-6 lg:px-8 py-16 md:py-20">
          <div className="text-center max-w-4xl mx-auto text-hero-foreground">
            <Heading
              as="h1"
              size="h1"
              weight="bold"
              className="title-hero text-hero-foreground mb-4"
            >
              All UK Financial Calculators – Income Tax & Take-Home Pay
            </Heading>
            <p className="lead text-muted-foreground mb-8">
              Use our fast, accurate UK calculators to estimate take-home pay, tax & NI, mortgage
              repayments, and savings growth for the 2025/26 tax year. Start with salary, tax,
              mortgage or finance tools below.
            </p>

            {/* Search Bar */}
            <div className="max-w-3xl mx-auto mb-10">
              <div className="flex justify-center">
                <div className="relative w-full sm:max-w-xl">
                  <Search className="absolute left-4 top-1/2 -translate-y-1/2 w-5 h-5 text-muted-foreground/70" />
                  <Input
                    type="text"
                    placeholder="Search calculators... (e.g. salary, mortgage, tax)"
                    value={searchQuery}
                    onChange={handleSearchChange}
                    className="pl-12 pr-4 py-4 text-lg border-2 border-input bg-background text-foreground placeholder:text-muted-foreground focus:border-primary focus:outline-none focus:ring-4 focus:ring-primary/15 rounded-xl"
                  />
                  {searchResults.length > 0 && (
                    <div className="absolute z-50 w-full mt-2 rounded-lg border border-border bg-card shadow-lg">
                      <div className="p-2 max-h-64 overflow-y-auto text-left">
                        {searchResults.slice(0, 8).map((calc, index) => (
                          <Link
                            key={index}
                            to={calc.url}
                            className="block rounded-lg p-3 transition-colors hover:bg-muted"
                            onClick={() => {
                              setSearchQuery('');
                              setSearchResults([]);
                            }}
                          >
                            <div className="flex items-center justify-between">
                              <div>
                                <p className="font-medium text-foreground">{calc.name}</p>
                                <p className="body text-muted-foreground">{calc.description}</p>
                                {(calc.category || calc.subCategory) && (
                                  <p className="caption text-neutral-soft-foreground">
                                    {calc.category || 'Calculator'}{' '}
                                    {calc.subCategory ? `→ ${calc.subCategory}` : ''}
                                  </p>
                                )}
                              </div>
                              {calc.status === 'planned' ? (
                                <Badge variant="secondary" className="caption">
                                  Coming Soon
                                </Badge>
                              ) : (
                                <ExternalLink className="h-4 w-4 text-muted-foreground/60" />
                              )}
                            </div>
                          </Link>
                        ))}
                      </div>
                    </div>
                  )}
                </div>
              </div>
            </div>

            {/* Quick Stats */}
            <div className="flex flex-wrap items-center justify-center gap-4 body text-muted-foreground sm:gap-8">
              {isCatalogLoading ? (
                Array.from({ length: 3 }).map((_, index) => (
                  <div
                    // eslint-disable-next-line react/no-array-index-key
                    key={`stats-skeleton-${index}`}
                    className="h-4 w-36 rounded bg-muted-foreground/20 animate-pulse"
                  />
                ))
              ) : (
                <>
                  <div className="flex items-center gap-2">
                    <Calculator className="h-4 w-4 text-primary" />
                    <span>{stats.total} Calculators</span>
                  </div>
                  <div className="flex items-center gap-2">
                    <TrendingUp className="h-4 w-4 text-primary" />
                    <span>{stats.active} Active</span>
                  </div>
                  <div className="flex items-center gap-2">
                    <Users className="h-4 w-4 text-primary" />
                    <span>Free to Use</span>
                  </div>
                </>
              )}
            </div>
          </div>
        </div>
      </div>

      {/* Complete Calculator Directory */}
      <div className="bg-neutral-soft py-16" id="calculator-directory">
        <div className="max-w-7xl mx-auto px-4 sm:px-6 lg:px-8">
          <div className="mb-12 text-center">
            <Heading as="h2" size="h2" weight="bold" underline className="text-foreground mb-4">
              Complete Calculator Directory
            </Heading>
            <p className="mb-6 lead text-muted-foreground">
              Browse all {stats.total} financial calculators organized by category
            </p>
            <button
              onClick={() => setShowAllCalculators(!showAllCalculators)}
              className="font-medium text-primary transition-colors hover:text-primary/80"
            >
              {showAllCalculators ? 'Hide' : 'Show'} All Calculators
            </button>
          </div>

          {/* Calculator Categories */}
          {showAllCalculators ? (
            categoriesLoaded ? (
              <div className="space-y-12">
                {directoryCategories.map((category) => {
                  const Icon = getCategoryIcon(category.slug);
                  return (
                    <div key={category.slug} id={category.slug} className="scroll-mt-20">
                    {/* Category Header */}
                    <div className="mb-6 flex items-center gap-4 border-b-2 border-card-muted pb-3">
                      <Icon className="h-8 w-8 text-primary" />
                      <div>
                        <Heading as="h3" size="h3" weight="bold" className="text-foreground">
                          {category.name}
                        </Heading>
                        <p className="body text-muted-foreground">{category.description}</p>
                      </div>
                    </div>

                    {/* Sub-categories and Calculators */}
                    <div className="grid md:grid-cols-2 lg:grid-cols-3 gap-8">
                      {category.subCategories.map((subCategory) => (
                        <div key={subCategory.name} className="space-y-3">
                          <Heading
                            as="h4"
                            size="h3"
                            className="border-l-4 border-primary pl-3 text-foreground"
                          >
                            {subCategory.name}
                          </Heading>
                          <div className="space-y-2 pl-3">
                            {subCategory.calculators
                              .filter((calc) => showAllCalculators || calc.status === 'active')
                              .map((calc, index) => (
                                <div
                                  key={index}
                                  className="flex items-center justify-between group"
                                >
                                  {calc.status === 'active' ? (
                                    <Link
                                      to={calc.url}
                                      onMouseEnter={() => calc.page && prefetchPage(calc.page)}
                                      onFocus={() => calc.page && prefetchPage(calc.page)}
                                      className="flex-1 body font-medium text-primary transition-colors hover:text-primary/80 hover:underline"
                                    >
                                      {calc.name}
                                    </Link>
                                  ) : (
                                    <span className="flex-1 body text-muted-foreground/60">
                                      {calc.name}
                                    </span>
                                  )}
                                  {(calc.status === 'planned' || calc.status === 'pending') && (
                                    <Badge variant="secondary" className="caption">
                                      Coming Soon
                                    </Badge>
                                  )}
                                </div>
                              ))}
                          </div>
                        </div>
                      ))}
                    </div>
                  </div>
                );
              })}
              </div>
            ) : (
              <div className="space-y-12">
                {Array.from({ length: 4 }).map((_, categoryIndex) => (
                  <div
                    // eslint-disable-next-line react/no-array-index-key
                    key={`category-skeleton-${categoryIndex}`}
                    className="scroll-mt-20"
                  >
                    <div className="mb-6 flex items-center gap-4 border-b-2 border-card-muted pb-3">
                      <div className="h-8 w-8 rounded-full bg-muted-foreground/20 animate-pulse" />
                      <div className="space-y-2">
                        <div className="h-4 w-40 rounded bg-muted-foreground/20 animate-pulse" />
                        <div className="h-3 w-64 rounded bg-muted-foreground/10 animate-pulse" />
                      </div>
                    </div>
                    <div className="grid md:grid-cols-2 lg:grid-cols-3 gap-8">
                      {Array.from({ length: 3 }).map((_, subIndex) => (
                        <div
                          // eslint-disable-next-line react/no-array-index-key
                          key={`subcategory-skeleton-${categoryIndex}-${subIndex}`}
                          className="space-y-3"
                        >
                          <div className="h-4 w-32 rounded bg-muted-foreground/20 animate-pulse" />
                          <div className="space-y-2 pl-3">
                            {Array.from({ length: 4 }).map((_, calcIndex) => (
                              <div
                                // eslint-disable-next-line react/no-array-index-key
                                key={`calc-skeleton-${categoryIndex}-${subIndex}-${calcIndex}`}
                                className="h-3 w-3/4 rounded bg-muted-foreground/15 animate-pulse"
                              />
                            ))}
                          </div>
                        </div>
                      ))}
                    </div>
                  </div>
                ))}
              </div>
            )
          ) : (
            <div className="text-center text-muted-foreground">
              Expand the directory to explore every calculator we offer.
            </div>
          )}
        </div>
      </div>
    </div>
  );
}<|MERGE_RESOLUTION|>--- conflicted
+++ resolved
@@ -56,12 +56,9 @@
   const hasQuery = new URLSearchParams(search).has('q');
   const [searchQuery, setSearchQuery] = useState('');
   const [searchResults, setSearchResults] = useState([]);
-<<<<<<< HEAD
   const [showAllCalculators, setShowAllCalculators] = useState(true);
   const [pendingScrollSlug, setPendingScrollSlug] = useState(null);
   const lastHandledHashRef = useRef(null);
-=======
->>>>>>> 5ab98859
   const { setSeo, resetSeo } = useSeo();
   const [calcData, setCalcData] = useState({
     categories: DEFAULT_DIRECTORY_CATEGORIES,
@@ -99,12 +96,8 @@
   }, []);
 
   const stats = calcData.stats;
-<<<<<<< HEAD
   const isCatalogLoading = calcData.loading && calcData.calculators.length === 0;
   const categoriesLoaded = calcData.categories.length > 0;
-=======
-  const isCatalogLoading = calcData.loading;
->>>>>>> 5ab98859
 
   // Handle search
   useEffect(() => {
