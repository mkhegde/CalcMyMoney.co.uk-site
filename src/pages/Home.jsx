import { useLocation } from 'react-router-dom';
import React, { useState, useEffect, useMemo } from 'react';
import { Link } from 'react-router-dom';

import { Search, Calculator, TrendingUp, Users, ExternalLink } from 'lucide-react';
import { Input } from '@/components/ui/input';
import { Badge } from '@/components/ui/badge';

import { useSeo } from '@/components/seo/SeoContext';
import Heading from '@/components/common/Heading';
import { calculatorCategories as DEFAULT_DIRECTORY_CATEGORIES } from '../components/data/calculatorConfig.js';
import { getMappedKeywords } from '@/components/seo/keywordMappings';
import { getCategoryIcon } from '@/components/data/calculatorIcons.js';

<<<<<<< HEAD
const getCalculatorKey = (calculator) => calculator?.url || calculator?.page || calculator?.slug || null;

const buildStaticCatalog = (categories = []) => {
  const calculators = [];
  const seenGlobal = new Set();

  const directory = categories.map((category) => {
    const subCategories = (category.subCategories || []).map((subCategory) => {
      const subSeen = new Set();
      const calculatorsWithMeta = [];

      (subCategory.calculators || []).forEach((calculator) => {
        const enrichedCalculator = {
          ...calculator,
          category: category.name,
          categorySlug: category.slug,
          subCategory: subCategory.name,
        };

        const key = getCalculatorKey(enrichedCalculator);
        if (!key || subSeen.has(key)) {
          return;
        }

        subSeen.add(key);
        calculatorsWithMeta.push(enrichedCalculator);

        if (!seenGlobal.has(key)) {
          calculators.push(enrichedCalculator);
          seenGlobal.add(key);
        }
      });

      return {
        ...subCategory,
        calculators: calculatorsWithMeta,
      };
    });

    const calculatorsForCategory = subCategories.flatMap((subCategory) => subCategory.calculators || []);

    return {
      ...category,
      calculators: calculatorsForCategory,
      subCategories,
    };
  });

  return {
    directory,
    calculators,
  };
};

const { directory: STATIC_DIRECTORY_CATEGORIES, calculators: STATIC_CALCULATORS } = buildStaticCatalog(
  DEFAULT_DIRECTORY_CATEGORIES
);

const DEFAULT_STATS = {
  total: STATIC_CALCULATORS.length,
  active: STATIC_CALCULATORS.filter((calc) => calc.status === 'active').length,
  categories: STATIC_DIRECTORY_CATEGORIES.length,
};

const searchCatalog = (query) => {
=======
const flattenCalculators = (categories = []) =>
  categories.flatMap((category) =>
    (category.subCategories || []).flatMap((subCategory) => subCategory.calculators || [])
  );

const DEFAULT_CALCULATORS = flattenCalculators(DEFAULT_DIRECTORY_CATEGORIES);

const DEFAULT_STATS = {
  total: DEFAULT_CALCULATORS.length,
  active: DEFAULT_CALCULATORS.filter((calc) => calc.status === 'active').length,
  categories: DEFAULT_DIRECTORY_CATEGORIES.length,
};

const fallbackSearch = (query) => {
>>>>>>> 8103cfcd
  const term = String(query || '').trim().toLowerCase();
  if (!term) {
    return [];
  }

<<<<<<< HEAD
  return STATIC_CALCULATORS.filter((calc) => {
=======
  return DEFAULT_CALCULATORS.filter((calc) => {
>>>>>>> 8103cfcd
    const name = String(calc?.name || '').toLowerCase();
    const description = String(calc?.description || '').toLowerCase();
    const keywords = Array.isArray(calc?.keywords) ? calc.keywords : [];

    return (
      name.includes(term) ||
      description.includes(term) ||
      keywords.some((keyword) => String(keyword || '').toLowerCase().includes(term))
    );
  });
};

const pageTitle = 'UK Salary, Tax & Mortgage Calculators (2025/26) | CalcMyMoney';
const metaDescription =
  'Free UK calculators for salary, PAYE tax & NI, mortgages, loans, budgeting, savings and pensions. Fast, accurate 2025/26 tools to help you make confident money decisions.';
const canonicalUrl = 'https://www.calcmymoney.co.uk/';
const keywords = getMappedKeywords('Home');

export default function Home() {
  const location = useLocation();
  const { search } = location;
  const hasQuery = new URLSearchParams(search).has('q');
  const [searchQuery, setSearchQuery] = useState('');
<<<<<<< HEAD
=======
  const [searchResults, setSearchResults] = useState([]);
>>>>>>> 8103cfcd
  const [showAllCalculators, setShowAllCalculators] = useState(true);
  const [pendingScrollSlug, setPendingScrollSlug] = useState(null);
  const lastHandledHashRef = useRef(null);
  const { setSeo, resetSeo } = useSeo();
<<<<<<< HEAD

  const directoryCategories = useMemo(() => STATIC_DIRECTORY_CATEGORIES, []);
  const stats = useMemo(() => DEFAULT_STATS, []);
  const isCatalogLoading = false;
  const categoriesLoaded = directoryCategories.length > 0;
  const searchResults = useMemo(() => searchCatalog(searchQuery), [searchQuery]);
=======
  const [calcData, setCalcData] = useState({
    categories: DEFAULT_DIRECTORY_CATEGORIES,
    calculators: DEFAULT_CALCULATORS,
    stats: DEFAULT_STATS,
    searchFn: fallbackSearch,
    loading: true,
  });

  useEffect(() => {
    let cancelled = false;
    import('../components/data/calculatorConfig.js')
      .then((mod) => {
        if (cancelled) return;
        setCalcData((prev) => ({
          categories: mod?.calculatorCategories?.length
            ? mod.calculatorCategories
            : prev.categories,
          calculators: mod?.allCalculators?.length ? mod.allCalculators : prev.calculators,
          stats: mod?.getCalculatorStats ? mod.getCalculatorStats() : prev.stats,
          searchFn: mod?.searchCalculators || prev.searchFn,
          loading: false,
        }));
      })
      .catch((error) => {
        if (import.meta.env.DEV) {
          // eslint-disable-next-line no-console
          console.error('Failed to load calculator catalog', error);
        }
        setCalcData((prev) => ({ ...prev, loading: false }));
      });
    return () => {
      cancelled = true;
    };
  }, []);

  const stats = calcData.stats;
  const isCatalogLoading = calcData.loading && calcData.calculators.length === 0;
  const categoriesLoaded = calcData.categories.length > 0;

  // Handle search
  useEffect(() => {
    if (!calcData.searchFn) {
      setSearchResults([]);
      return;
    }

    if (searchQuery.trim()) {
      const results = calcData.searchFn(searchQuery);
      setSearchResults(results);
    } else {
      setSearchResults([]);
    }
  }, [searchQuery, calcData.searchFn]);
>>>>>>> 8103cfcd

  const handleSearchChange = (e) => {
    setSearchQuery(e.target.value);
  };

<<<<<<< HEAD
=======
  const directoryCategories = useMemo(() => {
    if (!calcData.categories.length) return DEFAULT_DIRECTORY_CATEGORIES;
    const map = new Map(calcData.categories.map((category) => [category.slug, category]));
    return DEFAULT_DIRECTORY_CATEGORIES.map((category) => map.get(category.slug) || category);
  }, [calcData.categories]);

>>>>>>> 8103cfcd
  useEffect(() => {
    const origin =
      typeof window !== 'undefined' && window.location?.origin
        ? window.location.origin
        : 'https://www.calcmymoney.co.uk';
    const currentCanonical = origin.endsWith('/') ? origin : `${origin}/`;

    if (hasQuery) {
      setSeo({
        robots: 'noindex,follow',
        canonical: currentCanonical,
      });
    } else {
      setSeo({
        title: pageTitle,
        description: metaDescription,
        canonical: canonicalUrl,
        ogTitle: pageTitle,
        ogDescription: metaDescription,
        ogUrl: canonicalUrl,
        ogType: 'website',
        ogSiteName: 'CalcMyMoney UK',
        ogLocale: 'en_GB',
        twitterTitle: pageTitle,
        twitterDescription: metaDescription,
        keywords: keywords,
        articleTags: keywords,
      });
    }

    return () => {
      resetSeo();
    };
  }, [hasQuery, setSeo, resetSeo]);

  return (
    <div className="bg-background text-foreground">
      {/* Hero Section */}
      <div className="relative border-b border-border/70 bg-hero-surface">
        <div className="max-w-7xl mx-auto px-4 sm:px-6 lg:px-8 py-16 md:py-20">
          <div className="text-center max-w-4xl mx-auto text-hero-foreground">
            <Heading
              as="h1"
              size="h1"
              weight="bold"
              className="title-hero text-hero-foreground mb-4"
            >
              All UK Financial Calculators – Income Tax & Take-Home Pay
            </Heading>
            <p className="lead text-muted-foreground mb-8">
              Use our fast, accurate UK calculators to estimate take-home pay, tax & NI, mortgage
              repayments, and savings growth for the 2025/26 tax year. Start with salary, tax,
              mortgage or finance tools below.
            </p>

            {/* Search Bar */}
            <div className="max-w-3xl mx-auto mb-10">
              <div className="flex justify-center">
                <div className="relative w-full sm:max-w-xl">
                  <Search className="absolute left-4 top-1/2 -translate-y-1/2 w-5 h-5 text-muted-foreground/70" />
                  <Input
                    type="text"
                    placeholder="Search calculators... (e.g. salary, mortgage, tax)"
                    value={searchQuery}
                    onChange={handleSearchChange}
                    className="pl-12 pr-4 py-4 text-lg border-2 border-input bg-background text-foreground placeholder:text-muted-foreground focus:border-primary focus:outline-none focus:ring-4 focus:ring-primary/15 rounded-xl"
                  />
                  {searchResults.length > 0 && (
                    <div className="absolute z-50 w-full mt-2 rounded-lg border border-border bg-card shadow-lg">
                      <div className="p-2 max-h-64 overflow-y-auto text-left">
                        {searchResults.slice(0, 8).map((calc, index) => (
                          <Link
                            key={index}
                            to={calc.url}
                            className="block rounded-lg p-3 transition-colors hover:bg-muted"
                            onMouseEnter={() => calc.page && prefetchPage(calc.page)}
                            onFocus={() => calc.page && prefetchPage(calc.page)}
                            onClick={() => {
                              setSearchQuery('');
                            }}
                          >
                            <div className="flex items-center justify-between">
                              <div>
                                <p className="font-medium text-foreground">{calc.name}</p>
                                <p className="body text-muted-foreground">{calc.description}</p>
                                {(calc.category || calc.subCategory) && (
                                  <p className="caption text-neutral-soft-foreground">
                                    {calc.category || 'Calculator'}{' '}
                                    {calc.subCategory ? `→ ${calc.subCategory}` : ''}
                                  </p>
                                )}
                              </div>
                              {calc.status === 'planned' ? (
                                <Badge variant="secondary" className="caption">
                                  Coming Soon
                                </Badge>
                              ) : (
                                <ExternalLink className="h-4 w-4 text-muted-foreground/60" />
                              )}
                            </div>
                          </Link>
                        ))}
                      </div>
                    </div>
                  )}
                </div>
              </div>
            </div>

            {/* Quick Stats */}
            <div className="flex flex-wrap items-center justify-center gap-4 body text-muted-foreground sm:gap-8">
              {isCatalogLoading ? (
                Array.from({ length: 3 }).map((_, index) => (
                  <div
                    // eslint-disable-next-line react/no-array-index-key
                    key={`stats-skeleton-${index}`}
                    className="h-4 w-36 rounded bg-muted-foreground/20 animate-pulse"
                  />
                ))
              ) : (
                <>
                  <div className="flex items-center gap-2">
                    <Calculator className="h-4 w-4 text-primary" />
                    <span>{stats.total} Calculators</span>
                  </div>
                  <div className="flex items-center gap-2">
                    <TrendingUp className="h-4 w-4 text-primary" />
                    <span>{stats.active} Active</span>
                  </div>
                  <div className="flex items-center gap-2">
                    <Users className="h-4 w-4 text-primary" />
                    <span>Free to Use</span>
                  </div>
                </>
              )}
            </div>
          </div>
        </div>
      </div>

      {/* Complete Calculator Directory */}
      <div className="bg-neutral-soft py-16" id="calculator-directory">
        <div className="max-w-7xl mx-auto px-4 sm:px-6 lg:px-8">
          <div className="mb-12 text-center">
            <Heading as="h2" size="h2" weight="bold" underline className="text-foreground mb-4">
              Complete Calculator Directory
            </Heading>
            <p className="mb-6 lead text-muted-foreground">
              Browse all {stats.total} financial calculators organized by category
            </p>
            <button
              onClick={() => setShowAllCalculators(!showAllCalculators)}
              className="font-medium text-primary transition-colors hover:text-primary/80"
            >
              {showAllCalculators ? 'Hide' : 'Show'} All Calculators
            </button>
          </div>

          {/* Calculator Categories */}
          {showAllCalculators ? (
            categoriesLoaded ? (
              <div className="space-y-12">
                {directoryCategories.map((category) => {
                  const Icon = getCategoryIcon(category.slug);
                  return (
                    <div key={category.slug} id={category.slug} className="scroll-mt-20">
                      {/* Category Header */}
                      <div className="mb-6 flex items-center gap-4 border-b-2 border-card-muted pb-3">
                        <Icon className="h-8 w-8 text-primary" />
                        <div>
                          <Heading as="h3" size="h3" weight="bold" className="text-foreground">
                            {category.name}
                          </Heading>
                          <p className="body text-muted-foreground">{category.description}</p>
                        </div>
                      </div>

                      {/* Sub-categories and Calculators */}
                      <div className="grid md:grid-cols-2 lg:grid-cols-3 gap-8">
                        {category.subCategories.map((subCategory) => (
                          <div key={subCategory.name} className="space-y-3">
                            <Heading
                              as="h4"
                              size="h3"
                              className="border-l-4 border-primary pl-3 text-foreground"
                            >
                              {subCategory.name}
                            </Heading>
                            <div className="space-y-2 pl-3">
                              {subCategory.calculators
                                .filter((calc) => showAllCalculators || calc.status === 'active')
                                .map((calc, index) => (
                                  <div
                                    key={index}
                                    className="flex items-center justify-between group"
                                  >
                                    {calc.status === 'active' ? (
                                      <Link
                                        to={calc.url}
                                        onMouseEnter={() => calc.page && prefetchPage(calc.page)}
                                        onFocus={() => calc.page && prefetchPage(calc.page)}
                                        className="flex-1 body font-medium text-primary transition-colors hover:text-primary/80 hover:underline"
                                      >
                                        {calc.name}
                                      </Link>
                                    ) : (
                                      <span className="flex-1 body text-muted-foreground/60">
                                        {calc.name}
                                      </span>
                                    )}
                                    {(calc.status === 'planned' || calc.status === 'pending') && (
                                      <Badge variant="secondary" className="caption">
                                        Coming Soon
                                      </Badge>
                                    )}
                                  </div>
                                ))}
                            </div>
                          </div>
                        ))}
                      </div>
                    </div>
                  );
                })}
              </div>
            ) : (
              <div className="space-y-12">
                {Array.from({ length: 4 }).map((_, categoryIndex) => (
                  <div
                    // eslint-disable-next-line react/no-array-index-key
                    key={`category-skeleton-${categoryIndex}`}
                    className="scroll-mt-20"
                  >
                    <div className="mb-6 flex items-center gap-4 border-b-2 border-card-muted pb-3">
                      <div className="h-8 w-8 rounded-full bg-muted-foreground/20 animate-pulse" />
                      <div className="space-y-2">
                        <div className="h-4 w-40 rounded bg-muted-foreground/20 animate-pulse" />
                        <div className="h-3 w-64 rounded bg-muted-foreground/10 animate-pulse" />
                      </div>
                    </div>
                    <div className="grid md:grid-cols-2 lg:grid-cols-3 gap-8">
                      {Array.from({ length: 3 }).map((_, subIndex) => (
                        <div
                          // eslint-disable-next-line react/no-array-index-key
                          key={`subcategory-skeleton-${categoryIndex}-${subIndex}`}
                          className="space-y-3"
                        >
                          <div className="h-4 w-32 rounded bg-muted-foreground/20 animate-pulse" />
                          <div className="space-y-2 pl-3">
                            {Array.from({ length: 4 }).map((_, calcIndex) => (
                              <div
                                // eslint-disable-next-line react/no-array-index-key
                                key={`calc-skeleton-${categoryIndex}-${subIndex}-${calcIndex}`}
                                className="h-3 w-3/4 rounded bg-muted-foreground/15 animate-pulse"
                              />
                            ))}
                          </div>
                        </div>
                      ))}
                    </div>
                  </div>
                ))}
              </div>
            )
          ) : (
            <div className="text-center text-muted-foreground">
              Expand the directory to explore every calculator we offer.
            </div>
          )}
        </div>
      </div>
    </div>
  );
}<|MERGE_RESOLUTION|>--- conflicted
+++ resolved
@@ -12,7 +12,6 @@
 import { getMappedKeywords } from '@/components/seo/keywordMappings';
 import { getCategoryIcon } from '@/components/data/calculatorIcons.js';
 
-<<<<<<< HEAD
 const getCalculatorKey = (calculator) => calculator?.url || calculator?.page || calculator?.slug || null;
 
 const buildStaticCatalog = (categories = []) => {
@@ -78,32 +77,12 @@
 };
 
 const searchCatalog = (query) => {
-=======
-const flattenCalculators = (categories = []) =>
-  categories.flatMap((category) =>
-    (category.subCategories || []).flatMap((subCategory) => subCategory.calculators || [])
-  );
-
-const DEFAULT_CALCULATORS = flattenCalculators(DEFAULT_DIRECTORY_CATEGORIES);
-
-const DEFAULT_STATS = {
-  total: DEFAULT_CALCULATORS.length,
-  active: DEFAULT_CALCULATORS.filter((calc) => calc.status === 'active').length,
-  categories: DEFAULT_DIRECTORY_CATEGORIES.length,
-};
-
-const fallbackSearch = (query) => {
->>>>>>> 8103cfcd
   const term = String(query || '').trim().toLowerCase();
   if (!term) {
     return [];
   }
 
-<<<<<<< HEAD
   return STATIC_CALCULATORS.filter((calc) => {
-=======
-  return DEFAULT_CALCULATORS.filter((calc) => {
->>>>>>> 8103cfcd
     const name = String(calc?.name || '').toLowerCase();
     const description = String(calc?.description || '').toLowerCase();
     const keywords = Array.isArray(calc?.keywords) ? calc.keywords : [];
@@ -127,90 +106,21 @@
   const { search } = location;
   const hasQuery = new URLSearchParams(search).has('q');
   const [searchQuery, setSearchQuery] = useState('');
-<<<<<<< HEAD
-=======
-  const [searchResults, setSearchResults] = useState([]);
->>>>>>> 8103cfcd
   const [showAllCalculators, setShowAllCalculators] = useState(true);
   const [pendingScrollSlug, setPendingScrollSlug] = useState(null);
   const lastHandledHashRef = useRef(null);
   const { setSeo, resetSeo } = useSeo();
-<<<<<<< HEAD
 
   const directoryCategories = useMemo(() => STATIC_DIRECTORY_CATEGORIES, []);
   const stats = useMemo(() => DEFAULT_STATS, []);
   const isCatalogLoading = false;
   const categoriesLoaded = directoryCategories.length > 0;
   const searchResults = useMemo(() => searchCatalog(searchQuery), [searchQuery]);
-=======
-  const [calcData, setCalcData] = useState({
-    categories: DEFAULT_DIRECTORY_CATEGORIES,
-    calculators: DEFAULT_CALCULATORS,
-    stats: DEFAULT_STATS,
-    searchFn: fallbackSearch,
-    loading: true,
-  });
-
-  useEffect(() => {
-    let cancelled = false;
-    import('../components/data/calculatorConfig.js')
-      .then((mod) => {
-        if (cancelled) return;
-        setCalcData((prev) => ({
-          categories: mod?.calculatorCategories?.length
-            ? mod.calculatorCategories
-            : prev.categories,
-          calculators: mod?.allCalculators?.length ? mod.allCalculators : prev.calculators,
-          stats: mod?.getCalculatorStats ? mod.getCalculatorStats() : prev.stats,
-          searchFn: mod?.searchCalculators || prev.searchFn,
-          loading: false,
-        }));
-      })
-      .catch((error) => {
-        if (import.meta.env.DEV) {
-          // eslint-disable-next-line no-console
-          console.error('Failed to load calculator catalog', error);
-        }
-        setCalcData((prev) => ({ ...prev, loading: false }));
-      });
-    return () => {
-      cancelled = true;
-    };
-  }, []);
-
-  const stats = calcData.stats;
-  const isCatalogLoading = calcData.loading && calcData.calculators.length === 0;
-  const categoriesLoaded = calcData.categories.length > 0;
-
-  // Handle search
-  useEffect(() => {
-    if (!calcData.searchFn) {
-      setSearchResults([]);
-      return;
-    }
-
-    if (searchQuery.trim()) {
-      const results = calcData.searchFn(searchQuery);
-      setSearchResults(results);
-    } else {
-      setSearchResults([]);
-    }
-  }, [searchQuery, calcData.searchFn]);
->>>>>>> 8103cfcd
 
   const handleSearchChange = (e) => {
     setSearchQuery(e.target.value);
   };
 
-<<<<<<< HEAD
-=======
-  const directoryCategories = useMemo(() => {
-    if (!calcData.categories.length) return DEFAULT_DIRECTORY_CATEGORIES;
-    const map = new Map(calcData.categories.map((category) => [category.slug, category]));
-    return DEFAULT_DIRECTORY_CATEGORIES.map((category) => map.get(category.slug) || category);
-  }, [calcData.categories]);
-
->>>>>>> 8103cfcd
   useEffect(() => {
     const origin =
       typeof window !== 'undefined' && window.location?.origin
