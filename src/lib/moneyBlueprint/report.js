<<<<<<< HEAD
let cachedPdfLib;

async function loadPdfLib() {
  if (cachedPdfLib) {
    return cachedPdfLib;
  }

  const module = await import('pdf-lib');
  cachedPdfLib = {
    PDFDocument: module.PDFDocument,
    StandardFonts: module.StandardFonts,
    rgb: module.rgb,
  };

  return cachedPdfLib;
}
=======
import { MONEY_BLUEPRINT_DEFAULT_DATA } from '@/hooks/use-money-blueprint-wizard';
>>>>>>> 5550c3cb

const INCOME_FREQUENCY_LABELS = {
  monthly: 'Monthly',
  'four-weekly': 'Every 4 weeks',
  fortnightly: 'Fortnightly',
  weekly: 'Weekly',
};

const INCOME_FREQUENCY_MULTIPLIERS = {
  monthly: 12,
  'four-weekly': 13,
  fortnightly: 26,
  weekly: 52,
};

const REGION_LABELS = {
  england: 'England',
  scotland: 'Scotland',
  wales: 'Wales',
  'northern-ireland': 'Northern Ireland',
};

const FOCUS_LABELS = {
  stability: 'Build stability',
  debt: 'Reduce debt',
  home: 'Save for a home move',
  growth: 'Grow savings & investments',
  'future-proof': 'Prepare for life changes',
};

const PRIORITY_LABELS = {
  'emergency-fund': 'Build or top up my emergency fund',
  'clear-debt': 'Pay down expensive debt faster',
  'home-purchase': 'Save for a home or renovation',
  retirement: 'Boost retirement contributions',
  'family-milestones': 'Prepare for family milestones',
  'upgrade-budgeting': 'Improve budgeting habits',
};

const TIMELINE_LABELS = {
  '0-3': '0 - 3 months',
  '3-6': '3 - 6 months',
  '6-12': '6 - 12 months',
  '12+': '12 months or longer',
};

const BUDGETING_STYLE_DETAILS = {
  detailed: {
    title: 'Detailed planner',
    description: 'I use a spreadsheet or app to plan every pound.',
  },
  guided: {
    title: 'Guided tracker',
    description: 'I track key categories but allow some flexibility.',
  },
  reactive: {
    title: 'Reactive responder',
    description: 'I review after spending and adjust when needed.',
  },
};

const CONFIDENCE_LABELS = {
  'finding-feet': 'Still finding my feet',
  steady: 'Steady most months',
  confident: 'Confident and consistent',
};

const CHECK_IN_LABELS = {
  weekly: 'Weekly check-ins',
  fortnightly: 'Every couple of weeks',
  monthly: 'Once a month',
  'ad-hoc': 'Only when something changes',
};

const EMERGENCY_FUND_LABELS = {
  'less-1': 'Less than 1 month',
  '1-3': '1 - 3 months',
  '3-6': '3 - 6 months',
  '6+': 'More than 6 months',
};

const DEFAULT_DATA = {
  basics: {
    planName: '',
    householdSize: '',
    netIncome: '',
    incomeFrequency: 'monthly',
    region: '',
    focus: '',
  },
  priorities: {
    goalAreas: [],
    topGoal: '',
    savingsTarget: '',
    timeline: '',
  },
  habits: {
    budgetingStyle: '',
    checkInFrequency: '',
    emergencyFundMonths: '',
    confidenceLevel: '',
    additionalNotes: '',
  },
  summary: {
    shareEmail: '',
    consentToContact: false,
  },
};

const DEFAULT_PAGE_SIZE = [595.28, 841.89];
const DEFAULT_PAGE_MARGIN = 48;

function parseNumber(value) {
  if (value == null) return null;
  const raw = String(value).replace(/[^0-9.,-]/g, '').replace(/,/g, '');
  if (!raw) return null;
  const parsed = Number.parseFloat(raw);
  return Number.isFinite(parsed) ? parsed : null;
}

function formatCurrency(value, options = {}) {
  const amount = typeof value === 'number' ? value : parseNumber(value);
  if (!Number.isFinite(amount)) return 'Not set';

  const { minimumFractionDigits = 0, maximumFractionDigits = 2 } = options;

  try {
    return new Intl.NumberFormat('en-GB', {
      style: 'currency',
      currency: 'GBP',
      minimumFractionDigits,
      maximumFractionDigits,
    }).format(amount);
  } catch (error) {
    return `GBP ${amount.toFixed(Math.max(minimumFractionDigits, 0))}`;
  }
}

function formatDate(value) {
  if (!value) return '';
  const date = value instanceof Date ? value : new Date(value);
  if (Number.isNaN(date.getTime())) return String(value);
  try {
    return date.toLocaleString('en-GB', {
      dateStyle: 'long',
      timeStyle: 'short',
    });
  } catch (error) {
    return date.toISOString();
  }
}

export function formatBlueprintReportId(value) {
  if (!value) return '';
  return value.match(/.{1,4}/g)?.join(' ') ?? value;
}

function normaliseStep(step = {}, defaults = {}) {
  return { ...defaults, ...(step ?? {}) };
}

export function buildMoneyBlueprintDataset(report = {}, options = {}) {
  const defaults = options.defaults || DEFAULT_DATA;
  const basics = normaliseStep(report.basics, defaults.basics);
  const priorities = normaliseStep(report.priorities, defaults.priorities);
  const habits = normaliseStep(report.habits, defaults.habits);
  const summary = normaliseStep(report.summary, defaults.summary);

  const netIncomeValue = parseNumber(basics.netIncome);
  const frequency = basics.incomeFrequency;
  const multiplier = INCOME_FREQUENCY_MULTIPLIERS[frequency] ?? null;
  const annualIncome =
    netIncomeValue != null && multiplier != null ? netIncomeValue * multiplier : null;
  const monthlyIncome = annualIncome != null ? annualIncome / 12 : null;

  const generatedAt = options.generatedAt
    ? new Date(options.generatedAt)
    : report.completedAt
    ? new Date(report.completedAt)
    : new Date();

  const goalAreas = Array.isArray(priorities.goalAreas) ? priorities.goalAreas : [];
  const goalLabels = goalAreas
    .map((goal) => PRIORITY_LABELS[goal] || goal)
    .filter(Boolean);

  return {
    basics,
    priorities,
    habits,
    summary,
    meta: {
      status: report.status || 'collecting',
      reportId: report.reportId || '',
      formattedReportId: formatBlueprintReportId(report.reportId || ''),
      generatedAt,
      generatedAtLabel: formatDate(generatedAt),
      householdSize: basics.householdSize || 'Not set',
      frequencyLabel: INCOME_FREQUENCY_LABELS[frequency] || frequency || 'Not set',
      regionLabel: REGION_LABELS[basics.region] || basics.region || 'Not set',
      focusLabel: FOCUS_LABELS[basics.focus] || basics.focus || 'Not set',
      netIncomeValue,
      netIncomeLabel: netIncomeValue != null ? formatCurrency(netIncomeValue) : 'Not set',
      annualIncome,
      annualIncomeLabel:
        annualIncome != null ? formatCurrency(annualIncome, { maximumFractionDigits: 0 }) : 'Not available',
      monthlyIncome,
      monthlyIncomeLabel:
        monthlyIncome != null
          ? formatCurrency(monthlyIncome, { minimumFractionDigits: 0, maximumFractionDigits: 0 })
          : 'Not available',
      goalAreas,
      goalLabels,
      goalCount: goalAreas.length,
      budgetingStyle:
        BUDGETING_STYLE_DETAILS[habits.budgetingStyle]?.title || habits.budgetingStyle || 'Not set',
      budgetingStyleDescription:
        BUDGETING_STYLE_DETAILS[habits.budgetingStyle]?.description || '',
      confidenceLabel:
        CONFIDENCE_LABELS[habits.confidenceLevel] || habits.confidenceLevel || 'Not set',
      checkInLabel:
        CHECK_IN_LABELS[habits.checkInFrequency] || habits.checkInFrequency || 'Not set',
      emergencyFundLabel:
        EMERGENCY_FUND_LABELS[habits.emergencyFundMonths] || habits.emergencyFundMonths || 'Not set',
      shareEmail: summary.shareEmail || '',
      consent: !!summary.consentToContact,
    },
  };
}

function sanitizePdfText(value) {
  const replacements = {
    '£': 'GBP ',
    '€': 'EUR ',
    '–': '-',
    '—': '-',
    '“': '"',
    '”': '"',
    '„': '"',
    '‘': "'",
    '’': "'",
    '\u2026': '...',
  };

  return String(value ?? '')
    .replace(/\r/g, '')
    .replace(/\t/g, '  ')
    .replace(/[\u0080-\uFFFF]/g, (char) => replacements[char] ?? '?');
}

function escapePdfText(text) {
  return sanitizePdfText(text)
    .replace(/\\/g, '\\\\')
    .replace(/\(/g, '\\(')
    .replace(/\)/g, '\\)');
}

function wrapText(content, maxWidth) {
  const text = sanitizePdfText(content);
  if (!text) {
    return [''];
  }

  const width = Math.max(Number(maxWidth) || 80, 20);
  const words = text.split(/\s+/).filter(Boolean);
  const lines = [];
  let current = '';

  words.forEach((word) => {
    const next = current ? `${current} ${word}` : word;
    if (next.length > width && current) {
      lines.push(current);
      current = word.length > width ? word.slice(0, width) : word;
    } else if (next.length > width) {
      lines.push(next.slice(0, width));
      current = next.slice(width).trim();
    } else {
      current = next;
    }
  });

  if (current) {
    lines.push(current);
  }

  return lines.length > 0 ? lines : [''];
}

function appendWrappedLines(target, text, { indent = '', maxWidth = 88 } = {}) {
  const indentation = indent || '';
  const availableWidth = Math.max(maxWidth - indentation.length, 24);
  const wrappedLines = wrapText(text, availableWidth);

  if (wrappedLines.length === 0) {
    target.push(indentation.trim() ? indentation : '');
    return;
  }

  wrappedLines.forEach((line) => {
    target.push(`${indentation}${line}`.trimEnd());
  });
}

<<<<<<< HEAD
export async function generateMoneyBlueprintPdf(report = {}, options = {}) {
  const dataset = buildMoneyBlueprintDataset(report, options);
  const { PDFDocument, StandardFonts, rgb } = await loadPdfLib();
  const pdfDoc = await PDFDocument.create();
  const regularFont = await pdfDoc.embedFont(StandardFonts.Helvetica);
  const boldFont = await pdfDoc.embedFont(StandardFonts.HelveticaBold);
  const title = options.title || 'My Money Blueprint';

  const pageContext = createPageContext(pdfDoc, options.pageSize || BASE_PAGE_SIZE);
  const lineHeight = 16;
  const sectionSpacing = 28;
  const contentWidth = pageContext.page.getSize().width - PAGE_MARGIN * 2;

  const drawHeading = (text, size = 20) => {
    pageContext.ensureSpace(size + 6);
    pageContext.page.drawText(text, {
      x: PAGE_MARGIN,
      y: pageContext.cursor,
      size,
      font: boldFont,
      color: rgb(0.1, 0.1, 0.1),
    });
    pageContext.cursor -= size + 6;
  };
=======
function addHeading(lines, text) {
  const heading = sanitizePdfText(text).trim() || 'Section';
  const underline = '-'.repeat(Math.min(Math.max(heading.length, 4), 72));
  lines.push(heading);
  lines.push(underline);
}
>>>>>>> 5550c3cb

function addKeyValue(lines, label, value) {
  appendWrappedLines(lines, `${label}: ${value}`, { indent: '  ' });
}

function addParagraph(lines, text, options = {}) {
  appendWrappedLines(lines, text, { indent: '  ', ...options });
}

function addBulletList(lines, items) {
  if (!Array.isArray(items) || items.length === 0) {
    appendWrappedLines(lines, '- None', { indent: '    ' });
    return;
  }

  items.forEach((item) => {
    appendWrappedLines(lines, `- ${item}`, { indent: '    ' });
  });
}

function buildPdfLines(dataset, title) {
  const lines = [];
  lines.push(sanitizePdfText(title || 'My Money Blueprint'));
  lines.push('');
  appendWrappedLines(lines, 'Personalised summary of your Money Blueprint answers.', { indent: '' });
  lines.push('');

  addHeading(lines, 'Report details');
  addKeyValue('Report code', dataset.meta.formattedReportId || 'Not yet generated');
  addKeyValue('Generated on', dataset.meta.generatedAtLabel);
  addKeyValue('Status', dataset.meta.status === 'completed' ? 'Completed' : 'In progress');
  lines.push('');

  addHeading(lines, 'Household snapshot');
  addKeyValue('Plan nickname', dataset.basics.planName?.trim() || 'Not set');
  addKeyValue('Household size', dataset.meta.householdSize);
  addKeyValue('Net income', `${dataset.meta.netIncomeLabel} (${dataset.meta.frequencyLabel})`);
  addKeyValue('Monthly equivalent', dataset.meta.monthlyIncomeLabel);
  addKeyValue('Annual equivalent', dataset.meta.annualIncomeLabel);
  addKeyValue('Region', dataset.meta.regionLabel);
  addKeyValue('Primary focus', dataset.meta.focusLabel);
  lines.push('');

  addHeading(lines, 'Priorities & milestones');
  if (dataset.meta.goalLabels.length > 0) {
    appendWrappedLines(lines, 'Goal areas selected:', { indent: '  ' });
    addBulletList(lines, dataset.meta.goalLabels);
  } else {
    addParagraph(lines, 'Goal areas selected: None selected yet.');
  }
  addKeyValue('Headline goal', dataset.priorities.topGoal?.trim() || 'Not provided');
  addKeyValue(
    'Target amount',
    dataset.priorities.savingsTarget
      ? formatCurrency(dataset.priorities.savingsTarget)
      : 'Optional'
  );
  addKeyValue(
    'Ideal timeframe',
    TIMELINE_LABELS[dataset.priorities.timeline] || dataset.priorities.timeline || 'Not set'
  );
  lines.push('');

  addHeading(lines, 'Habits & resilience');
  addKeyValue('Budgeting style', dataset.meta.budgetingStyle);
  if (dataset.meta.budgetingStyleDescription) {
    addParagraph(lines, dataset.meta.budgetingStyleDescription);
  }
  addKeyValue('Confidence level', dataset.meta.confidenceLabel);
  addKeyValue('Check-in cadence', dataset.meta.checkInLabel);
  addKeyValue('Emergency fund cover', dataset.meta.emergencyFundLabel);
  addParagraph(
    lines,
    `Notes: ${
      dataset.habits.additionalNotes?.trim() ||
      'Use this space to record habits, triggers or wins you want to remember.'
    }`
  );
  lines.push('');

  addHeading(lines, 'Sharing preferences');
  addKeyValue('Reminder email', dataset.meta.shareEmail || 'Not provided');
  addKeyValue('Reminder consent', dataset.meta.consent ? 'Yes, send reminders' : 'No reminder consent');

  return lines;
}

function chunkLines(lines, perPage) {
  if (!Array.isArray(lines) || lines.length === 0) {
    return [['']];
  }

  const chunkSize = Math.max(1, perPage);
  const chunks = [];
  for (let index = 0; index < lines.length; index += chunkSize) {
    chunks.push(lines.slice(index, index + chunkSize));
  }

  return chunks.length > 0 ? chunks : [['']];
}

function createPageContent(pageLines, layout) {
  const fontSize = layout.fontSize ?? 12;
  const lineHeight = layout.lineHeight ?? 16;
  const margin = layout.margin ?? DEFAULT_PAGE_MARGIN;
  const pageHeight = layout.pageHeight ?? DEFAULT_PAGE_SIZE[1];
  const startY = (layout.startY ?? pageHeight - margin).toFixed(2);

  let content = 'BT\n';
  content += `/F1 ${fontSize} Tf\n`;
  content += `${lineHeight.toFixed(2)} TL\n`;
  content += `1 0 0 1 ${margin.toFixed(2)} ${startY} Tm\n`;

  pageLines.forEach((line, index) => {
    const escaped = escapePdfText(line ?? '');
    if (index === 0) {
      content += `(${escaped}) Tj\n`;
    } else {
      content += `T*\n(${escaped}) Tj\n`;
    }
  });

  content += 'ET\n';
  return content;
}

function concatUint8Arrays(arrays) {
  const totalLength = arrays.reduce((sum, array) => sum + array.length, 0);
  const result = new Uint8Array(totalLength);
  let offset = 0;
  arrays.forEach((array) => {
    result.set(array, offset);
    offset += array.length;
  });
  return result;
}

function createPdfDocument(lines, options = {}) {
  const pageSize = options.pageSize || DEFAULT_PAGE_SIZE;
  const pageWidth = Number.isFinite(pageSize?.[0]) ? pageSize[0] : DEFAULT_PAGE_SIZE[0];
  const pageHeight = Number.isFinite(pageSize?.[1]) ? pageSize[1] : DEFAULT_PAGE_SIZE[1];
  const margin = Number.isFinite(options.margin) ? options.margin : DEFAULT_PAGE_MARGIN;
  const lineHeight = Number.isFinite(options.lineHeight) ? options.lineHeight : 16;
  const fontSize = Number.isFinite(options.fontSize) ? options.fontSize : 12;
  const linesPerPage = Math.max(1, Math.floor((pageHeight - margin * 2) / lineHeight));
  const pages = chunkLines(lines, linesPerPage);

  const encoder = typeof TextEncoder !== 'undefined' ? new TextEncoder() : null;
  const encode = (value) => {
    if (encoder) return encoder.encode(value);
    if (typeof Buffer !== 'undefined') {
      return Buffer.from(value, 'utf8');
    }
    const arr = new Uint8Array(value.length);
    for (let i = 0; i < value.length; i += 1) {
      arr[i] = value.charCodeAt(i) & 0xff;
    }
    return arr;
  };

  const objects = [];
  const addObject = (body) => {
    const id = objects.length + 1;
    objects.push({ id, body });
    return id;
  };

  const fontObjectId = addObject('<< /Type /Font /Subtype /Type1 /BaseFont /Helvetica >>');

  const pageObjectIds = [];
  pages.forEach((pageLines) => {
    const pageContent = createPageContent(pageLines, {
      fontSize,
      lineHeight,
      margin,
      pageHeight,
    });
    const streamBody = `<< /Length ${pageContent.length} >>\nstream\n${pageContent}endstream`;
    const contentObjectId = addObject(streamBody);
    const pageObjectId = addObject(
      `<< /Type /Page /Parent PARENT_REF /MediaBox [0 0 ${pageWidth.toFixed(2)} ${pageHeight.toFixed(2)}] /Resources << /Font << /F1 ${fontObjectId} 0 R >> >> /Contents ${contentObjectId} 0 R >>`
    );
    pageObjectIds.push(pageObjectId);
  });

  const kids = pageObjectIds.map((id) => `${id} 0 R`).join(' ');
  const pagesObjectId = addObject(`<< /Type /Pages /Kids [${kids}] /Count ${pageObjectIds.length} >>`);

  objects.forEach((object) => {
    if (object.body.includes('PARENT_REF')) {
      object.body = object.body.replace(/PARENT_REF/g, `${pagesObjectId} 0 R`);
    }
  });

  const catalogObjectId = addObject(`<< /Type /Catalog /Pages ${pagesObjectId} 0 R >>`);
  const infoObjectId = addObject(
    `<< /Producer (CalcMyMoney Blueprint Generator) /CreationDate (D:${new Date()
      .toISOString()
      .replace(/[-:]/g, '')
      .replace(/\..+/, '')}) >>`
  );

  const headerBytes = encode('%PDF-1.4\n%âãÏÓ\n');
  const objectByteArrays = [];
  const xrefEntries = ['0000000000 65535 f \n'];

  let offset = headerBytes.length;
  objects.forEach(({ id, body }) => {
    const objectString = `${id} 0 obj\n${body}\nendobj\n`;
    const objectBytes = encode(objectString);
    objectByteArrays.push(objectBytes);
    const offsetString = String(offset).padStart(10, '0');
    xrefEntries.push(`${offsetString} 00000 n \n`);
    offset += objectBytes.length;
  });

  const xrefStart = offset;
  const trailerEntries = [`/Size ${objects.length + 1}`, `/Root ${catalogObjectId} 0 R`];
  if (infoObjectId) {
    trailerEntries.push(`/Info ${infoObjectId} 0 R`);
  }

  const xrefBytes = encode(`xref\n0 ${objects.length + 1}\n${xrefEntries.join('')}`);
  const trailerBytes = encode(
    `trailer\n<< ${trailerEntries.join(' ')} >>\nstartxref\n${xrefStart}\n%%EOF`
  );

  return concatUint8Arrays([headerBytes, ...objectByteArrays, xrefBytes, trailerBytes]);
}

export async function generateMoneyBlueprintPdf(report = {}, options = {}) {
  const dataset = buildMoneyBlueprintDataset(report, options);
  const title = options.title || 'My Money Blueprint';
  const lines = buildPdfLines(dataset, title);
  const pdfBytes = createPdfDocument(lines, options);
  const blob = typeof Blob !== 'undefined' ? new Blob([pdfBytes], { type: 'application/pdf' }) : null;

  return {
    blob,
    bytes: pdfBytes,
    dataset,
  };
}

export function buildMoneyBlueprintCsvRows(report = {}, options = {}) {
  const dataset = buildMoneyBlueprintDataset(report, options);
  const rows = [
    ['Section', 'Field', 'Value'],
    ['Report', 'Report code', dataset.meta.formattedReportId || 'Not yet generated'],
    ['Report', 'Generated on', dataset.meta.generatedAtLabel],
    ['Report', 'Status', dataset.meta.status === 'completed' ? 'Completed' : 'In progress'],
    ['Basics', 'Plan nickname', dataset.basics.planName?.trim() || 'Not set'],
    ['Basics', 'Household size', dataset.meta.householdSize],
    ['Basics', 'Net income', `${dataset.meta.netIncomeLabel} (${dataset.meta.frequencyLabel})`],
    ['Basics', 'Monthly equivalent', dataset.meta.monthlyIncomeLabel],
    ['Basics', 'Annual equivalent', dataset.meta.annualIncomeLabel],
    ['Basics', 'Region', dataset.meta.regionLabel],
    ['Basics', 'Primary focus', dataset.meta.focusLabel],
    [
      'Priorities',
      'Goal areas',
      dataset.meta.goalLabels.length > 0 ? dataset.meta.goalLabels.join('; ') : 'None selected',
    ],
    ['Priorities', 'Number of goals', String(dataset.meta.goalCount)],
    ['Priorities', 'Headline goal', dataset.priorities.topGoal?.trim() || 'Not provided'],
    [
      'Priorities',
      'Target amount',
      dataset.priorities.savingsTarget
        ? formatCurrency(dataset.priorities.savingsTarget)
        : 'Optional',
    ],
    [
      'Priorities',
      'Ideal timeframe',
      TIMELINE_LABELS[dataset.priorities.timeline] || dataset.priorities.timeline || 'Not set',
    ],
    ['Habits', 'Budgeting style', dataset.meta.budgetingStyle],
    [
      'Habits',
      'Budgeting style notes',
      dataset.meta.budgetingStyleDescription || 'Not provided',
    ],
    ['Habits', 'Confidence level', dataset.meta.confidenceLabel],
    ['Habits', 'Check-in cadence', dataset.meta.checkInLabel],
    ['Habits', 'Emergency fund cover', dataset.meta.emergencyFundLabel],
    [
      'Habits',
      'Notes',
      dataset.habits.additionalNotes?.trim() || 'Use this space to record habits, triggers or wins you want to remember.',
    ],
    ['Sharing', 'Reminder email', dataset.meta.shareEmail || 'Not provided'],
    ['Sharing', 'Reminder consent', dataset.meta.consent ? 'Yes' : 'No'],
  ];

  return rows;
}

export function generateMoneyBlueprintCsv(report = {}, options = {}) {
  const rows = buildMoneyBlueprintCsvRows(report, options);
  const csvString = rows
    .map((row) => row.map((cell) => `"${String(cell ?? '').replace(/"/g, '""')}"`).join(','))
    .join('\n');
  const withBom = `\uFEFF${csvString}`;
  const blob = typeof Blob !== 'undefined' ? new Blob([withBom], { type: 'text/csv;charset=utf-8;' }) : null;

  return {
    rows,
    csv: csvString,
    blob,
  };
}<|MERGE_RESOLUTION|>--- conflicted
+++ resolved
@@ -1,4 +1,3 @@
-<<<<<<< HEAD
 let cachedPdfLib;
 
 async function loadPdfLib() {
@@ -15,9 +14,6 @@
 
   return cachedPdfLib;
 }
-=======
-import { MONEY_BLUEPRINT_DEFAULT_DATA } from '@/hooks/use-money-blueprint-wizard';
->>>>>>> 5550c3cb
 
 const INCOME_FREQUENCY_LABELS = {
   monthly: 'Monthly',
@@ -321,7 +317,6 @@
   });
 }
 
-<<<<<<< HEAD
 export async function generateMoneyBlueprintPdf(report = {}, options = {}) {
   const dataset = buildMoneyBlueprintDataset(report, options);
   const { PDFDocument, StandardFonts, rgb } = await loadPdfLib();
@@ -346,14 +341,6 @@
     });
     pageContext.cursor -= size + 6;
   };
-=======
-function addHeading(lines, text) {
-  const heading = sanitizePdfText(text).trim() || 'Section';
-  const underline = '-'.repeat(Math.min(Math.max(heading.length, 4), 72));
-  lines.push(heading);
-  lines.push(underline);
-}
->>>>>>> 5550c3cb
 
 function addKeyValue(lines, label, value) {
   appendWrappedLines(lines, `${label}: ${value}`, { indent: '  ' });
